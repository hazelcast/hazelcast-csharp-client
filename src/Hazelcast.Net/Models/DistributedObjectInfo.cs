﻿// Copyright (c) 2008-2023, Hazelcast, Inc. All Rights Reserved.
//
// Licensed under the Apache License, Version 2.0 (the "License");
// you may not use this file except in compliance with the License.
// You may obtain a copy of the License at
//
// http://www.apache.org/licenses/LICENSE-2.0
//
// Unless required by applicable law or agreed to in writing, software
// distributed under the License is distributed on an "AS IS" BASIS,
// WITHOUT WARRANTIES OR CONDITIONS OF ANY KIND, either express or implied.
// See the License for the specific language governing permissions and
// limitations under the License.

using System;

namespace Hazelcast.Models
{
    /// <summary>
    /// Describes a distributed object.
    /// </summary>
    public class DistributedObjectInfo : IEquatable<DistributedObjectInfo>
    {
        /// <summary>
        /// Initializes a new instance of the <see cref="DistributedObjectInfo"/> class.
        /// </summary>
        /// <param name="serviceName">The object service name.</param>
        /// <param name="name">The object name.</param>
<<<<<<< HEAD
        public DistributedObjectInfo(string serviceName, string name)
=======
        internal DistributedObjectInfo(string serviceName, string name)
>>>>>>> 37a1604d
        {
            Name = name;
            ServiceName = serviceName;
        }

        /// <summary>
        /// Gets the name of the object.
        /// </summary>
        public string Name { get; }

        /// <summary>
        /// Gets the service name of the object.
        /// </summary>
        public string ServiceName { get; }

        /// <inheritdoc />
        public override bool Equals(object obj)
            => Equals(obj as DistributedObjectInfo);

        /// <inheritdoc />
        public bool Equals(DistributedObjectInfo other)
        {
            if (other is null) return false;
            if (ReferenceEquals(this, other)) return true;

            return
                Name == other.Name &&
                ServiceName == other.ServiceName;
        }

        /// <summary>
        /// Determines whether two <see cref="DistributedObjectInfo"/> instances are equal.
        /// </summary>
        /// <param name="left">The left instance.</param>
        /// <param name="right">The right instance.</param>
        /// <returns><c>true</c> if the instances are equal; otherwise <c>false</c>.</returns>
        public static bool operator ==(DistributedObjectInfo left, DistributedObjectInfo right)
            // ReSharper disable once MergeConditionalExpression
            => left is null ? right is null : left.Equals(right);

        /// <summary>
        /// Determines whether two <see cref="DistributedObjectInfo"/> instances are different.
        /// </summary>
        /// <param name="left">The left instance.</param>
        /// <param name="right">The right instance.</param>
        /// <returns><c>true</c> if the instances are different; otherwise <c>false</c>.</returns>
        public static bool operator !=(DistributedObjectInfo left, DistributedObjectInfo right)
            => !(left == right);

        /// <inheritdoc />
        public override int GetHashCode()
        {
            return HashCode.Combine(ServiceName, Name);
        }

        /// <inheritdoc />
        public override string ToString()
        {
            return $"ServiceName = '{ServiceName}', Name = '{Name}'";
        }
    }
}<|MERGE_RESOLUTION|>--- conflicted
+++ resolved
@@ -26,11 +26,7 @@
         /// </summary>
         /// <param name="serviceName">The object service name.</param>
         /// <param name="name">The object name.</param>
-<<<<<<< HEAD
-        public DistributedObjectInfo(string serviceName, string name)
-=======
         internal DistributedObjectInfo(string serviceName, string name)
->>>>>>> 37a1604d
         {
             Name = name;
             ServiceName = serviceName;
