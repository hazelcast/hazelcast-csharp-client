--- conflicted
+++ resolved
@@ -487,12 +487,9 @@
                         tried.Add(address);
 
                         HConsole.WriteLine(this, $"Try to connect {_clusterState.ClientName} to server at {address}");
-<<<<<<< HEAD
+
                         _logger.IfDebug()?.LogDebug("Try to connect {ClientName} to cluster {ClusterName} server at {MemberAddress}", _clusterState.ClientName, _clusterState.ClusterName, address);
-=======
-                        _logger.LogDebug("Try to connect {ClientName} to cluster {ClusterName} server at {MemberAddress}", _clusterState.ClientName, _clusterState.ClusterName, address);
-
->>>>>>> 930866a5
+
                         var attempt = await ConnectFirstAsync(address, cancellationToken).CfAwait(); // does not throw
 
                         if (attempt)
@@ -508,20 +505,7 @@
                         {
                             if (attempt.Exception is RemoteException { Error: RemoteError.HazelcastInstanceNotActive })
                             {
-<<<<<<< HEAD
-                                _logger.IfDebug()?.LogDebug("Failed to connect to address {Address} (member is not active).", address);
-                            }
-                            else if (attempt.Exception is TimeoutException)
-                            {
-                                _logger.IfDebug()?.LogDebug("Failed to connect to address {Address} (socket timeout).", address);
-                            }
-                            else
-                            {
-                                exceptions ??= new List<Exception>();
-                                exceptions.Add(attempt.Exception);
-
-                                _logger.IfDebug()?.LogDebug(attempt.Exception, "Failed to connect to address {Address}.", address);
-=======
+
                                 _logger.LogWarning($"Failed to connect to address {address} (member is not active).");
                             }
                             else if (attempt.Exception is TimeoutException)
@@ -532,7 +516,7 @@
                             {
                                 isExceptionThrown = true;
                                 _logger.LogError(attempt.Exception, "Failed to connect to address {address}.", address.ToString());
->>>>>>> 930866a5
+
                             }
                         }
                         else
@@ -546,16 +530,9 @@
                     // the GetClusterAddresses() enumerator itself can throw, if a configured
                     // address is invalid or cannot be resolved via DNS... a DNS problem may
                     // be transient: better retry
-<<<<<<< HEAD
-
-                    exceptions ??= new List<Exception>();
-                    exceptions.Add(e);
-
-                    _logger.IfDebug()?.LogDebug(e, "Connection attempt has thrown.");
-=======
+
                     isExceptionThrown = true;
                     _logger.LogError(e, "Connection attempt failed due to possible DNS error.");
->>>>>>> 930866a5
 
                     // TODO: it's the actual DNS that should retry!
                 }
