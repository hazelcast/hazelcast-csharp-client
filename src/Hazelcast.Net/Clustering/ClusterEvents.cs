﻿// Copyright (c) 2008-2025, Hazelcast, Inc. All Rights Reserved.
// 
// Licensed under the Apache License, Version 2.0 (the "License");
// you may not use this file except in compliance with the License.
// You may obtain a copy of the License at
// 
// http://www.apache.org/licenses/LICENSE-2.0
// 
// Unless required by applicable law or agreed to in writing, software
// distributed under the License is distributed on an "AS IS" BASIS,
// WITHOUT WARRANTIES OR CONDITIONS OF ANY KIND, either express or implied.
// See the License for the specific language governing permissions and
// limitations under the License.
using System;
using System.Collections.Concurrent;
using System.Collections.Generic;
using System.Linq;
using System.Threading;
using System.Threading.Tasks;
using Hazelcast.Core;
using Hazelcast.Events;
using Hazelcast.Exceptions;
using Hazelcast.Messaging;
using Hazelcast.Models;
using Hazelcast.Protocol.Codecs;
using Microsoft.Extensions.Logging;

namespace Hazelcast.Clustering
{
    /// <summary>
    /// Provides the cluster events service for a cluster.
    /// </summary>
    internal partial class ClusterEvents : IAsyncDisposable
    {
        internal class ClusterViewProperties
        {
            public ClusterViewProperties(Func<MemberConnection, long, CancellationToken, Task<bool>> subscribeAsync, Type viewType)
            {
                SubscribeAsync = subscribeAsync;
                ViewType = viewType;
            }

            public object Mutex { get; } = new();
            public MemberConnection Connection { get; set; }
            public long CorrelationId { get; set; }
            public Task ViewTask { get; set; }
            public Type ViewType { get; }
            public Func<MemberConnection, long, CancellationToken, Task<bool>> SubscribeAsync { get; }
        }

        private readonly TerminateConnections _terminateConnections;

        private readonly ClusterState _clusterState;
        private readonly ClusterMessaging _clusterMessaging;
        private readonly ClusterMembers _clusterMembers;
        private readonly DistributedEventScheduler _scheduler;
        private readonly ILogger _logger;

        private readonly CancellationTokenSource _cancel = new();
        private readonly object _mutex = new(); // subscriptions and connections

        private Func<ValueTask> _partitionsUpdated;
        private Func<MembersUpdatedEventArgs, ValueTask> _membersUpdated;
        private Func<ValueTask> _memberPartitionGroupsUpdated;

        // Holds properties required for managing cluster views -> cluster view and CP view
        private readonly ConcurrentDictionary<Type, ClusterViewProperties> _clusterViewProperties = new();

        private volatile int _disposed;

        // connections
        private readonly HashSet<MemberConnection> _connections = new();
        private TaskCompletionSource<MemberConnection> _connectionOpened;

        // subscription id -> subscription
        // the master subscriptions list
        private readonly ConcurrentDictionary<Guid, ClusterSubscription> _subscriptions = new();

        // subscribe tasks
        private readonly object _subscribeTasksMutex = new();
        private Dictionary<MemberConnection, Task> _subscribeTasks = new(); // the tasks that subscribe new connections

        // correlation id -> subscription
        // used to match a subscription to an incoming event message
        // each connection has its own correlation id, so there can be many entries per cluster subscription
        private readonly ConcurrentDictionary<long, ClusterSubscription> _correlatedSubscriptions = new();

        // ghost subscriptions, to be collected
        // subscriptions that have failed to properly unsubscribe and now we need to take care of them
        private readonly HashSet<MemberSubscription> _collectSubscriptions = new();
        private readonly object _collectMutex = new();
        private Task _collectTask; // the task that collects ghost subscriptions

        static ClusterEvents()
        {
            HConsole.Configure(x => x.Configure<ClusterEvents>().SetPrefix("CLUST.EVTS"));
        }

        public ClusterEvents(ClusterState clusterState, ClusterMessaging clusterMessaging, TerminateConnections terminateConnections, ClusterMembers clusterMembers)
        {
            _clusterState = clusterState;
            _clusterMessaging = clusterMessaging;
            _clusterMembers = clusterMembers;

            // Register cluster views
            _clusterViewProperties[typeof(ClientAddClusterViewListenerCodec)] = new ClusterViewProperties(SubscribeToClusterViewsAsync, typeof(ClientAddClusterViewListenerCodec));

            // Subscribe when CP direct to leader is enabled
            if (_clusterState.Options.Networking.CPDirectToLeaderEnabled)
                _clusterViewProperties[typeof(ClientAddCPGroupViewListenerCodec)] = new ClusterViewProperties(SubscribeToClusterCPViewAsync, typeof(ClientAddCPGroupViewListenerCodec));

            _logger = _clusterState.LoggerFactory.CreateLogger<ClusterEvents>();
            _scheduler = new DistributedEventScheduler(_clusterState.LoggerFactory);
            _terminateConnections = terminateConnections;

            _objectLifecycleEventSubscription = new ObjectLifecycleEventSubscription(_clusterState, this)
            {
                ObjectCreated = args => _objectCreated.AwaitEach(args),
                ObjectDestroyed = args => _objectDestroyed.AwaitEach(args)
            };

            _partitionLostEventSubscription = new PartitionLostEventSubscription(_clusterState, this, clusterMembers)
            {
                PartitionLost = args => _partitionLost.AwaitEach(args)
            };
        }

        /// <summary>
        /// (internal for tests only) Gets the subscriptions.
        /// </summary>
        internal ConcurrentDictionary<Guid, ClusterSubscription> Subscriptions => _subscriptions;

        /// <summary>
        /// (internal for tests only) Gets the correlated subscriptions.
        /// </summary>
        internal ConcurrentDictionary<long, ClusterSubscription> CorrelatedSubscriptions => _correlatedSubscriptions;

        /// <summary>
        /// (internal for tests only) Gets the ghost subscriptions that need to be collected.
        /// </summary>
        internal HashSet<MemberSubscription> CollectSubscriptions => _collectSubscriptions;

        #region Add/Remove Subscriptions

        // _connections is the list of known member connections
        //   connections are added & removed by handling the ConnectionOpened and ConnectionClosed events
        //   note: a connection may be opened yet not correspond to any member
        //
        // _subscriptions is the list of known cluster subscriptions
        //   subscriptions are added & removed by invoking Add/RemoveSubscriptionAsync
        //   each subscription in _subscriptions must be added to each connection in _connections
        //
        // when a subscription is added,
        // - (mutex): capture _connections connections, add the subscription to _subscriptions
        // - for each connection
        //   - add a correlated subscription (before adding on server!)
        //   - add the subscription to the connection on server
        //     - fails
        //       - remove the correlated subscription
        //       - because
        //         - the connection is not active anymore = skip & continue with other connections
        //         - any other reason = queue all member connections for collection
        //       - fail
        //   - try-add a member connection to subscription
        //     - fails (because the subscription is not active anymore)
        //       - remove the correlated subscription
        //       - nothing else to do: the subscription has been de-activated = clean
        //       - fail
        //
        // when a connection is added
        // - (mutex): capture _subscriptions subscriptions, add the connection to _connections
        // - for each subscription
        //   - add a correlated subscription (before adding on server!)
        //   - add the subscription to the connection on server
        //     - fails
        //       - remove the correlated subscription
        //       - because
        //         - the connection is not active anymore = queue all created member subscriptions for collection
        //         - for any other reason = terminate the connection
        //       - exit
        //   - try-add the corresponding member connection to the subscription
        //     - fails (because the subscription is not active anymore)
        //       - remove the correlated subscription
        //       - queue the member connection for collection
        //       - skip & continue with other subscriptions
        //
        //
        // when a subscription is removed
        // - (mutex): remove the subscription from _subscriptions
        // - de-activate the subscription (cannot add member subscriptions anymore)
        // - for each member connection in the subscription,
        //   - clear the correlated subscription
        //   - remove from server
        //     - fails because the connection is not active anymore = consider it a success
        //     - fails for any other reason = queue the member subscription for collection
        //
        // note: meanwhile, if a connection is
        // - added: it will not see the subscription, or see it de-activated
        // - removed: removing from server will be considered a success
        //
        //
        // when a connection is removed
        // - (mutex): capture _subscriptions subscriptions, remove the connection from _connections
        // - for each subscription
        //   - remove the member subscription for the removed connection (cannot remove from server, connection is down)
        //   - remove the corresponding correlated subscription
        // - if it is the cluster views connection
        //   - clear
        //   - remove the corresponding correlated subscription
        //   - start assigning another connection
        //
        // note: meanwhile, if a subscription is
        // - added: it will not see the connection
        // - removed: never mind, we just have nothing to remove

        /// <summary>
        /// Adds a subscription.
        /// </summary>
        /// <param name="subscription">The subscription.</param>
        /// <param name="cancellationToken">A cancellation token.</param>
        /// <returns>A task that will complete when the subscription has been added.</returns>
        public async Task AddSubscriptionAsync(ClusterSubscription subscription, CancellationToken cancellationToken = default)
        {
            if (subscription == null) throw new ArgumentNullException(nameof(subscription));

            // atomically get connections and add the subscription
            List<MemberConnection> connections;
            lock (_mutex)
            {
                // capture connections
                connections = _connections.ToList();

                // failing would be a nasty internal error but better report it
                if (!_subscriptions.TryAdd(subscription.Id, subscription))
                    throw new InvalidOperationException("A subscription with the same identifier already exists.");
            }

            // add the subscription to each captured connection
            // TODO: consider adding in parallel
            foreach (var connection in connections)
            {
                if (cancellationToken.IsCancellationRequested)
                {
                    CollectSubscription(subscription); // undo what has been done already
                    cancellationToken.ThrowIfCancellationRequested(); // and throw
                }

                // this never throws
                var attempt = await AddSubscriptionAsync(subscription, connection, cancellationToken).CfAwait();

                switch (attempt.Value)
                {
                    case InstallResult.Success: // good
                    case InstallResult.ConnectionNotActive: // ignore it
                        continue;

                    case InstallResult.SubscriptionNotActive:
                        // not active = has been de-activated = what has been done already has been undone
                        throw new HazelcastException("Failed to add the subscription because it was removed.");

                    case InstallResult.Failed: // also if canceled
                        CollectSubscription(subscription); // undo what has been done already
                        throw new HazelcastException("Failed to add subscription (see inner exception).", attempt.Exception);

                    default:
                        throw new NotSupportedException();
                }
            }
        }

        // adds a subscription on one member
        private async ValueTask<Attempt<InstallResult>> AddSubscriptionAsync(ClusterSubscription subscription, MemberConnection connection, CancellationToken cancellationToken)
        {
            // if we already know the connection is not active anymore, ignore it
            // otherwise, install on this member - may throw if the connection goes away in the meantime
            if (!connection.Active) return Attempt.Fail(InstallResult.ConnectionNotActive);

            // add correlated subscription now so it is ready when the first events come
            var correlationId = _clusterState.GetNextCorrelationId();
            _correlatedSubscriptions[correlationId] = subscription;

            // the original subscription.SubscribeRequest message may be used concurrently,
            // we need a safe clone so we can use our own correlation id in a safe way.
            var subscribeRequest = subscription.SubscribeRequest.CloneWithNewCorrelationId(correlationId);

            // talk to the server
            ClientMessage response;
            try
            {
                response = await _clusterMessaging.SendToMemberAsync(subscribeRequest, connection, correlationId, cancellationToken).CfAwait();
            }
            catch (Exception e)
            {
                _correlatedSubscriptions.TryRemove(correlationId, out _);
                return connection.Active
                    ? Attempt.Fail(InstallResult.Failed, e) // also if canceled
                    : Attempt.Fail(InstallResult.ConnectionNotActive);
            }

            // try to add the member subscription to the cluster subscription
            // fails if the cluster subscription is not active anymore
            var memberSubscription = subscription.ReadSubscriptionResponse(response, connection);
            var added = subscription.TryAddMemberSubscription(memberSubscription);
            if (added) return InstallResult.Success;

            // the subscription is not active anymore
            _correlatedSubscriptions.TryRemove(correlationId, out _);
            CollectSubscription(memberSubscription);
            return Attempt.Fail(InstallResult.SubscriptionNotActive);
        }

        // (background) adds subscriptions on one member - when a connection is added
        private async Task AddSubscriptionsAsync(MemberConnection connection, IReadOnlyCollection<ClusterSubscription> subscriptions, CancellationToken cancellationToken)
        {
            // this is a background task and therefore should never throw!

            foreach (var subscription in subscriptions)
            {
                if (cancellationToken.IsCancellationRequested) return;

                // this never throws
                var attempt = await AddSubscriptionAsync(subscription, connection, cancellationToken).CfAwait();

                switch (attempt.Value)
                {
                    case InstallResult.Success: // ok
                    case InstallResult.SubscriptionNotActive: // ignore it
                        continue;

                    case InstallResult.ConnectionNotActive:
                        // not active = has been removed = what has been done already has been undone
                        break; // simply exit

                    case InstallResult.Failed:
                        // failed to talk to the server - this connection is not working
                        _terminateConnections.Add(connection);
                        break; // exit

                    default:
                        continue;
                }
            }

            // we are done now
            lock (_subscribeTasksMutex) _subscribeTasks.Remove(connection);
        }

        /// <summary>
        /// Removes a subscription.
        /// </summary>
        /// <param name="subscriptionId">The unique identifier of the subscription.</param>
        /// <param name="cancellationToken">A cancellation token.</param>
        /// <returns>Whether the subscription was removed.</returns>
        /// <remarks>
        /// <para>This may throw in something goes wrong. In this case, the subscription
        /// is de-activated but remains in the lists, so that it is possible to try again.</para>
        /// </remarks>
        public async ValueTask<bool> RemoveSubscriptionAsync(Guid subscriptionId, CancellationToken cancellationToken = default)
        {
            // get and remove the subscription
            ClusterSubscription subscription;
            lock (_mutex)
            {
                if (!_subscriptions.TryRemove(subscriptionId, out subscription))
                    return false; // unknown subscription
            }

            await RemoveSubscriptionAsync(subscription, cancellationToken).CfAwait();
            return true;
        }

        // removes a subscription
        private async ValueTask RemoveSubscriptionAsync(ClusterSubscription subscription, CancellationToken cancellationToken)
        {
            // de-activate the subscription: all further events will be ignored
            subscription.Deactivate();

            // for each member subscription
            foreach (var memberSubscription in subscription)
            {
                // runs them all regardless of cancellation

                // remove the correlated subscription
                _correlatedSubscriptions.TryRemove(memberSubscription.CorrelationId, out _);

                // remove from the server
                // and, if it fails, enqueue for collection
                if (await RemoveSubscriptionAsync(memberSubscription, cancellationToken).CfAwait())
                    subscription.Remove(memberSubscription);
                else
                    CollectSubscription(memberSubscription);
            }
        }

        // remove a subscription from one member
        private async ValueTask<bool> RemoveSubscriptionAsync(MemberSubscription subscription, CancellationToken cancellationToken)
        {
            // fast: if the connection is down, consider the subscription removed
            if (!subscription.Connection.Active) return true;

            try
            {
                // remove the member subscription = trigger the server-side un-subscribe
                // this *may* throw if we fail to talk to the member
                // this *may* return false for some reason
                var unsubscribeRequest = subscription.ClusterSubscription.CreateUnsubscribeRequest(subscription.ServerSubscriptionId);
                var responseMessage = await _clusterMessaging.SendToMemberAsync(unsubscribeRequest, subscription.Connection, cancellationToken).CfAwait();
                var removed = subscription.ClusterSubscription.ReadUnsubscribeResponse(responseMessage);
                return removed;
            }
            catch (Exception e)
            {
                // if the connection is down, consider the subscription removed
                if (!subscription.Connection.Active) return true;

                // otherwise something went wrong and maybe we want to try again
                _logger.LogError(e, "Caught an exception while unsubscribing to events.");
                return false;
            }
        }

        // clears the subscriptions of a member that is gone fishing
        // the connection is down, no way to unsubscribe, just clear the data structures
        private void ClearMemberSubscriptions(IEnumerable<ClusterSubscription> subscriptions, MemberConnection connection)
        {
            foreach (var subscription in subscriptions)
            {
                // remove the correlated subscription
                // remove the client subscription
                if (subscription.TryRemove(connection, out var memberSubscription))
                    _correlatedSubscriptions.TryRemove(memberSubscription.CorrelationId, out _);
            }
        }

        #endregion

        #region Cluster Members/Partitions Views

        /// <summary>
        /// Clears the connection currently supporting the cluster and CP view event, if it matches the specified <paramref name="connection"/>.
        /// </summary>
        /// <param name="connection">A connection.</param>
        /// <remarks>
        /// <para>If <paramref name="connection"/> was supporting the cluster view event, and was not the last connection,
        /// this starts a background task to assign another connection to support the cluster view event.</para>
        /// </remarks>
        private void ClearClusterViewsConnection(MemberConnection connection)
        {
            // note: we do not "unsubscribe" - if we come here, the connection is gone
            foreach (var viewProp in _clusterViewProperties)
            {
                lock (viewProp.Value.Mutex)
                {
                    // if the specified client is *not* the cluster events client, ignore
                    if (viewProp.Value.Connection != connection)
                        continue;

                    // otherwise, clear the connection
                    viewProp.Value.Connection = null;
                    _correlatedSubscriptions.TryRemove(viewProp.Value.CorrelationId, out _);
                    viewProp.Value.CorrelationId = 0;

                    _logger.IfDebug()?.LogDebug("Cleared cluster views connection (was {ConnectionId}).", connection.Id.ToShortString());

                    // assign another connection (async)
                    viewProp.Value.ViewTask ??= AssignClusterViewsConnectionAsync(null, viewProp.Value, _cancel.Token);
                }
            }
        }

        /// <summary>
        /// Proposes a connection to support the cluster view event.
        /// </summary>
        /// <param name="connection">A connection.</param>
        /// <remarks>
        /// <para>if there is no connection currently supporting the cluster view event, then this starts a background
        /// task to assign a connection to support the event, trying the supplied <paramref name="connection"/> first.</para>
        /// </remarks>
        private void ProposeClusterViewsConnection(MemberConnection connection)
        {
            foreach (var viewProperty in _clusterViewProperties)
            {
                lock (viewProperty.Value.Mutex)
                {
                    if (viewProperty.Value.Connection == null)
                    {
                        viewProperty.Value.ViewTask ??= AssignClusterViewsConnectionAsync(connection, viewProperty.Value, _cancel.Token);
                    }
                }
            }
        }

        private ValueTask<MemberConnection> WaitForConnection(CancellationToken cancellationToken)
        {
            var c = _clusterMembers.GetRandomConnection();
            return c == null
                ? WaitForConnectionAsync(cancellationToken)
                : new ValueTask<MemberConnection>(c);

            async ValueTask<MemberConnection> WaitForConnectionAsync(CancellationToken token)
            {
                MemberConnection c = null;
                while (!token.IsCancellationRequested && ((c = _clusterMembers.GetRandomConnection()) == null || !c.Active))
                {
                    lock (_mutex) _connectionOpened = new TaskCompletionSource<MemberConnection>();
                    using var reg = token.Register(() => _connectionOpened.TrySetCanceled());
                    c = await _connectionOpened.Task.CfAwait();
                    lock (_mutex) _connectionOpened = null;
                    if (c is { Active: true }) break; // return the connection that was opened
                }
                return c;
            }
        }

        /// <summary>
        /// Assigns a connection to support the cluster view event.
        /// </summary>
        /// <param name="connection">An optional candidate connection.</param>
<<<<<<< HEAD
        /// <param name="viewProperty">The cluster view properties.</param>
=======
        /// <param name="viewProperty">The view property.</param>
>>>>>>> f6353cb4
        /// <param name="cancellationToken">A cancellation token.</param>
        /// <returns>A task that will complete when a connection has been assigned to handle the cluster views event.</returns>
        private async Task AssignClusterViewsConnectionAsync(MemberConnection connection, ClusterViewProperties viewProperty, CancellationToken cancellationToken)
        {
            // this will only exit once a connection is assigned, or the task is
            // cancelled, when the cluster goes down (and never up again)
            while (!cancellationToken.IsCancellationRequested && _disposed == 0)
            {
                connection ??= await WaitForConnection(cancellationToken).CfAwait();

                // try to subscribe, relying on the default invocation timeout,
                // so this is not going to last forever - we know it will end
                var correlationId = _clusterState.GetNextCorrelationId();

                // We can't use null connection here. Cancellation could be requested if it's null.
                if (connection == null) break;

                if (!await viewProperty.SubscribeAsync(connection, correlationId, cancellationToken).CfAwait()) // does not throw
                {
                    // failed => try another connection
                    connection = null;
                    continue;
                }

                // success!
                lock (viewProperty.Mutex)
                {
                    if (connection.Active)
                    {
                        viewProperty.Connection = connection;
                        viewProperty.CorrelationId = correlationId;
                        viewProperty.ViewTask = null;
                        HConsole.WriteLine(this, $"ClusterViews for {viewProperty.ViewType}: connection {connection.Id.ToShortString()} [{correlationId}]");
                        break;
                    }
                }

                // if the connection was not active anymore, we have rejected it
                // if the connection was active, and we have accepted it, and it de-activates,
                // then ClearClusterViewsConnection will deal with it
            }
        }

        /// <summary>
        /// Subscribes a connection to the cluster CP view event.
        /// </summary>
        /// <param name="connection">Candidate connection </param>
        /// <param name="correlationId">Correlation id</param>
        /// <param name="cancellationToken">Cancellation Token</param>
        /// <returns>true if subscribed</returns>
        private async Task<bool> SubscribeToClusterCPViewAsync(MemberConnection connection, long correlationId, CancellationToken cancellationToken)
        {
            _ = connection ?? throw new ArgumentNullException(nameof(connection));
            _logger.IfDebug()?.LogDebug("Subscribe to cluster CP view on connection {ConnectionId}.", connection.Id.ToShortString());

            ValueTask HandleEventAsync(ClientMessage message, object _)
                => ClientAddCPGroupViewListenerCodec.HandleEventAsync(message,
                    HandleCodecCPGroupViewEvent,
                    connection.Id,
                    _clusterState.LoggerFactory);

            try
            {
                var request = ClientAddCPGroupViewListenerCodec.EncodeRequest();
                request.InvocationFlags |= InvocationFlags.InvokeWhenNotConnected; // run even if client not 'connected'
                _correlatedSubscriptions[correlationId] = new ClusterSubscription(HandleEventAsync);
                _ = await _clusterMessaging.SendToMemberAsync(request, connection, correlationId, cancellationToken).CfAwait();
                _logger.IfDebug()?.LogDebug("Subscribed to cluster CP view on connection {ConnectionId}.", connection.Id.ToShortString());
                return true;
            }
            catch (Exception e) when (e is TargetDisconnectedException or ClientOfflineException)
            {
                _correlatedSubscriptions.TryRemove(correlationId, out _);
                // if the connection has died... and that can happen when switching members... no need to worry the
                // user with a warning, a debug message should be enough
                _logger.IfDebug()?.LogDebug("Failed to subscribe to cluster CP view on connection {ConnectionId)} ({Reason}), may retry.", connection.Id.ToShortString(),
                    e is ClientOfflineException o ? ("offline, " + o.State) : "disconnected");
                return false;
            }
            catch (Exception e)
            {
                _correlatedSubscriptions.TryRemove(correlationId, out _);
                _logger.IfWarning()?.LogWarning(e, "Failed to subscribe to cluster CP view on connection {ConnectionId}, may retry.", connection.Id.ToShortString());
                return false;
            }
        }

        /// <summary>
        /// Subscribes a connection to the cluster view event.
        /// </summary>
        /// <param name="connection">The connection.</param>
        /// <param name="correlationId">The correlation identifier.</param>
        /// <param name="cancellationToken">A cancellation token.</param>
        /// <returns>A task that will complete when the subscription has been processed, and represent whether it was successful.</returns>
        private async Task<bool> SubscribeToClusterViewsAsync(MemberConnection connection, long correlationId, CancellationToken cancellationToken)
        {
            _ = connection ?? throw new ArgumentNullException(nameof(connection));

            // aka subscribe to member/partition view events
            _logger.IfDebug()?.LogDebug("Subscribe to cluster views on connection {ConnectionId}.", connection.Id.ToShortString());

            // handles the event
            ValueTask HandleEventAsync(ClientMessage message, object _)
                => ClientAddClusterViewListenerCodec.HandleEventAsync(message,
                    HandleCodecMemberViewEvent,
                    HandleCodecPartitionViewEvent,
                    (version, memberGroups, state) => HandleCodecMemberGroupsViewEvent(version, memberGroups, state, connection.ClusterId, connection.MemberId),
                    HandleCodecClusterVersionEvent,
                    connection.Id,
                    _clusterState.LoggerFactory);

            try
            {
                var subscribeRequest = ClientAddClusterViewListenerCodec.EncodeRequest();
                subscribeRequest.InvocationFlags |= InvocationFlags.InvokeWhenNotConnected; // run even if client not 'connected'
                _correlatedSubscriptions[correlationId] = new ClusterSubscription(HandleEventAsync);
                _ = await _clusterMessaging.SendToMemberAsync(subscribeRequest, connection, correlationId, cancellationToken).CfAwait();
                _logger.IfDebug()?.LogDebug("Subscribed to cluster views on connection {ConnectionId)}", connection.Id.ToShortString());

                return true;
            }
            catch (Exception e) when (e is TargetDisconnectedException or ClientOfflineException)
            {
                _correlatedSubscriptions.TryRemove(correlationId, out _);
                // if the connection has died... and that can happen when switching members... no need to worry the
                // user with a warning, a debug message should be enough
                _logger.IfDebug()?.LogDebug("Failed to subscribe to cluster views on connection {ConnectionId)} ({Reason}), may retry.", connection.Id.ToShortString(),
                    e is ClientOfflineException o ? ("offline, " + o.State) : "disconnected");
                return false;
            }
            catch (Exception e)
            {
                _correlatedSubscriptions.TryRemove(correlationId, out _);
                _logger.IfWarning()?.LogWarning(e, "Failed to subscribe to cluster views on connection {ConnectionId}, may retry.", connection.Id.ToShortString());
                return false;
            }
        }

        /// <summary>
        /// Handles the 'members view' event.
        /// </summary>
        /// <param name="version">The version.</param>
        /// <param name="members">The members.</param>
        /// <param name="state">A state object.</param>
        private async ValueTask HandleCodecMemberViewEvent(int version, ICollection<MemberInfo> members, object state)
        {
            _logger.LogDebug("Handle MemberView event.");
            var eventArgs = await _clusterMembers.SetMembersAsync(version, members).CfAwait();

            // nothing to do if members have been skipped (due to version)
            if (eventArgs == null) return;

            // raise events (On... does not throw)
            await _membersUpdated.AwaitEach(eventArgs).CfAwait();
        }

        /// <summary>
        /// Handles the 'partitions view' event.
        /// </summary>
        /// <param name="version">The version.</param>
        /// <param name="partitions">The partitions.</param>
        /// <param name="state">A state object.</param>
        private async ValueTask HandleCodecPartitionViewEvent(int version, IList<KeyValuePair<Guid, IList<int>>> partitions, object state)
        {
            var clientId = (Guid) state;

            var updated = _clusterState.Partitioner.NotifyPartitionView(clientId, version, MapPartitions(partitions));
            if (!updated) return;

            // signal once
            //if (Interlocked.CompareExchange(ref _firstPartitionsViewed, 1, 0) == 0)
            //    _firstPartitionsView.Release();

            // raise event
            // On... does not throw
            await _partitionsUpdated.AwaitEach().CfAwait();
        }

        private ValueTask HandleCodecClusterVersionEvent(ClusterVersion version, object state)
        {
            _logger.IfDebug()?.LogDebug("Handle ClusterVersion event, current version: {Current} received version:{Version}", _clusterState.ClusterVersion, version);
            _clusterState.ChangeClusterVersion(version);
            return default;
        }

        private async ValueTask HandleCodecMemberGroupsViewEvent(int version, IList<IList<Guid>> memberGroups, object state, Guid clusterId, Guid memberId)
        {
            _logger.IfDebug()?.LogDebug("Handle MemberGroups event for cluster {ClusterId} and member {MemberId}. Received version:{Version} Member Groups: [{Groups}]",
                clusterId, memberId, version, (memberGroups == null ? "null" : string.Join(", ", memberGroups.Select(x => $"[{string.Join(", ", x)}]"))));
            
            _clusterMembers.SubsetClusterMembers
                .SetSubsetMembers(new MemberGroups(memberGroups, version, clusterId, memberId));
            await _memberPartitionGroupsUpdated.AwaitEach().CfAwait();
        }

        private ValueTask HandleCodecCPGroupViewEvent(long version, ICollection<Hazelcast.CP.CPGroupInfo> groups, IList<KeyValuePair<Guid, Guid>> cpToApUuids, object state)
        {
            _logger.IfDebug()?.LogDebug("Handle CP Group event");
            _clusterMembers.HandleCPGroupInfoUpdated(version, groups, cpToApUuids, state);
            return default;
        }

        /// <summary>
        /// Maps partitions from the event representation to our internal representation.
        /// </summary>
        /// <param name="partitions">The event representation of partitions.</param>
        /// <returns>Our internal representation of partitions.</returns>
        private static Dictionary<int, Guid> MapPartitions(IEnumerable<KeyValuePair<Guid, IList<int>>> partitions)
        {
            var map = new Dictionary<int, Guid>();
            foreach (var (memberId, partitionIds) in partitions)
            foreach (var partitionId in partitionIds)
                map[partitionId] = memberId;
            return map;
        }

        #endregion

        #region Collect Ghosts

        // add all member subscriptions of a cluster subscription to be collected, start the collect task if needed
        private void CollectSubscription(ClusterSubscription subscription)
        {
            lock (_collectMutex)
            {
                foreach (var memberSubscription in subscription)
                    _collectSubscriptions.Add(memberSubscription);
                _collectTask ??= CollectSubscriptionsAsync(_cancel.Token);
            }
        }

        // add a member subscription to be collected, start the collect task if needed
        private void CollectSubscription(MemberSubscription subscription)
        {
            lock (_collectMutex)
            {
                _collectSubscriptions.Add(subscription);
                _collectTask ??= CollectSubscriptionsAsync(_cancel.Token);
            }
        }

        // body of the subscription collection task
        private async Task CollectSubscriptionsAsync(CancellationToken cancellationToken)
        {
            List<MemberSubscription> removedSubscriptions = null;

            HConsole.WriteLine(this, "CollectSubscription starting");

            // if canceled, will be awaited properly
            await Task.Delay(_clusterState.Options.Events.SubscriptionCollectDelay, cancellationToken).CfAwait();

            while (!cancellationToken.IsCancellationRequested)
            {
                // capture subscriptions to collect
                List<MemberSubscription> subscriptions;
                lock (_collectMutex)
                {
                    subscriptions = _collectSubscriptions.ToList();
                }

                HConsole.WriteLine(this, $"CollectSubscription loop for {subscriptions.Count} member subscriptions");

                // try to remove captured subscriptions
                // if canceled, will be awaited properly
                removedSubscriptions?.Clear();
                var timeLimit = DateTime.Now - _clusterState.Options.Events.SubscriptionCollectTimeout;
                foreach (var subscription in subscriptions)
                {
                    HConsole.WriteLine(this, "CollectSubscription collects");

                    try
                    {
                        var removed = await RemoveSubscriptionAsync(subscription, cancellationToken).CfAwait();
                        if (removed || subscription.ClusterSubscription.DeactivateTime < timeLimit)
                        {
                            subscription.ClusterSubscription.Remove(subscription);
                            (removedSubscriptions ??= new List<MemberSubscription>()).Add(subscription);
                        }
                    }
                    catch (OperationCanceledException)
                    {
                        return; // cancelled - stop everything
                    }
                    catch (Exception e)
                    {
                        _logger.LogError(e, "An error occurred while collecting subscriptions.");
                    }
                }

                HConsole.WriteLine(this, $"CollectSubscription collected {removedSubscriptions?.Count ?? 0} subscriptions");

                // update subscriptions to collect
                // none remaining = exit the task
                lock (_collectMutex)
                {
                    if (removedSubscriptions != null)
                    {
                        foreach (var subscription in removedSubscriptions)
                            _collectSubscriptions.Remove(subscription);
                    }

                    if (_collectSubscriptions.Count == 0)
                    {
                        HConsole.WriteLine(this, "CollectSubscription exits");
                        _collectTask = null;
                        return;
                    }
                }

                HConsole.WriteLine(this, "CollectSubscription waits");

                // else, wait + loop / try again
                // if canceled, will be awaited properly
                await Task.Delay(_clusterState.Options.Events.SubscriptionCollectPeriod, cancellationToken).CfAwait();
            }
        }

        #endregion

        #region Events

        /// <summary>
        /// Gets or sets an action that will be executed when members have been updated.
        /// </summary>
        public Func<MembersUpdatedEventArgs, ValueTask> MembersUpdated
        {
            get => _membersUpdated;
            set
            {
                _clusterState.ThrowIfPropertiesAreReadOnly();
                _membersUpdated = value;
            }
        }

        /// <summary>
        /// Gets or sets an action that will be executed when partitions have been updated.
        /// </summary>
        public Func<ValueTask> PartitionsUpdated
        {
            get => _partitionsUpdated;
            set
            {
                _clusterState.ThrowIfPropertiesAreReadOnly();
                _partitionsUpdated = value;
            }
        }

        /// <summary>
        /// Internal event to emit when member partition groups have been updated.
        /// </summary>
        internal Func<ValueTask> MemberPartitionGroupsUpdated
        {
            get => _memberPartitionGroupsUpdated;
            set
            {
                _clusterState.ThrowIfPropertiesAreReadOnly();
                _memberPartitionGroupsUpdated = value;
            }
        }

        #endregion

        #region Event Handlers

        /// <summary>
        /// Handles a connection being created.
        /// </summary>
        /// <param name="connection"></param>
        public void OnConnectionCreated(MemberConnection connection)
        {
            // wires reception of event messages
            connection.ReceivedEvent += OnReceivedEvent;
        }

        /// <summary>
        /// Handles a connection being opened.
        /// </summary>
#pragma warning disable IDE0060 // Remove unused parameters
#pragma warning disable CA1801 // Review unused parameters
        // unused parameters are required, this is an event handler
        public ValueTask OnConnectionOpened(MemberConnection connection, bool isFirstEver, bool isFirst, bool isNewCluster, ClusterVersion clusterVersion)
#pragma warning restore CA1801
#pragma warning restore IDE0060
        {
            HConsole.WriteLine(this, $"Added connection {connection.Id.ToShortString()} to {connection.MemberId.ToShortString()} at {connection.Address}");

            // atomically add the connection and capture known subscriptions
            List<ClusterSubscription> subscriptions;
            lock (_mutex)
            {
                _connections.Add(connection);
                subscriptions = _subscriptions.Values.ToList();
                _connectionOpened?.TrySetResult(connection);
            }

            // in case we don't have one already...
            ProposeClusterViewsConnection(connection);

            // for this new connection... we need to add all known subscriptions to it, and this is
            // going to happen in the background - yes, it means that the connection could be used
            // even before all subscriptions have been added and thus some events may fail to trigger,
            // we don't offer any strict guarantee on events anyways

            lock (_subscribeTasksMutex)
            {
                if (_subscribeTasks != null)
                    _subscribeTasks[connection] = AddSubscriptionsAsync(connection, subscriptions, _cancel.Token);
            }

            return default;
        }

        /// <summary>
        /// Handles a connection being closed.
        /// </summary>
        public ValueTask OnConnectionClosed(MemberConnection connection)
        {
            HConsole.WriteLine(this, $"Removed connection {connection.Id.ToShortString()} to {connection.MemberId.ToShortString()} at {connection.Address}");

            // atomically remove the connection and capture known subscriptions
            List<ClusterSubscription> subscriptions;
            lock (_mutex)
            {
                _connections.Remove(connection);
                subscriptions = _subscriptions.Values.ToList();
            }

            // just clear subscriptions,
            // cannot unsubscribes from the server since the client is not connected anymore
            ClearMemberSubscriptions(subscriptions, connection);

            // clear, if that was the cluster views connection,
            // and then start the task to assign another one)
            ClearClusterViewsConnection(connection);

            return default;
        }

        /// <summary>
        /// Handles an event message.
        /// </summary>
        /// <param name="message">The event message.</param>
        public void OnReceivedEvent(ClientMessage message)
        {
            HConsole.WriteLine(this, "Handle event message");

            // get the matching subscription
            if (!_correlatedSubscriptions.TryGetValue(message.CorrelationId, out var subscription))
            {
                _clusterState.Instrumentation.CountMissedEvent(message);
                _logger.IfWarning()?.LogWarning("No event handler for [{CorrelationId}]", message.CorrelationId);
                HConsole.WriteLine(this, $"No event handler for [{message.CorrelationId}]");
                return;
            }

            // schedule the event - will run async, but sequentially per-partition
            // (queues the event, returns immediately, does not await on handlers)
            _scheduler.Add(subscription, message);
        }

        #endregion

        /// <inheritdoc />
        public async ValueTask DisposeAsync()
        {
            if (Interlocked.CompareExchange(ref _disposed, 1, 0) == 1)
                return;

            HConsole.WriteLine(this, "Dispose scheduler.");
            await _scheduler.DisposeAsync().CfAwait();
            HConsole.WriteLine(this, "Dispose subscriptions.");
            await _objectLifecycleEventSubscription.DisposeAsync().CfAwait();
            await _partitionLostEventSubscription.DisposeAsync().CfAwait();

            _cancel.Cancel();

            HConsole.WriteLine(this, "Await cluster views task.");

            foreach (var viewProp in _clusterViewProperties)
            {
                await viewProp.Value.ViewTask.MaybeNull().CfAwaitCanceled();
            }

            HConsole.WriteLine(this, "Dispose collect task.");
            await _collectTask.MaybeNull().CfAwaitCanceled();

            HConsole.WriteLine(this, "Await subscribe tasks.");
            Task[] tasks;
            lock (_subscribeTasksMutex)
            {
                tasks = _subscribeTasks.Values.ToArray();
                _subscribeTasks = null;
            }
            await Task.WhenAll(tasks).CfAwait();

            _cancel.Dispose();

            // connection is going down
            // it will be disposed as well as all other connections
            // and subscriptions will terminate
            foreach (var viewProp in _clusterViewProperties)
            {
                viewProp.Value.Connection = null;
            }

            HConsole.WriteLine(this, "Down.");
        }
    }
}<|MERGE_RESOLUTION|>--- conflicted
+++ resolved
@@ -516,11 +516,7 @@
         /// Assigns a connection to support the cluster view event.
         /// </summary>
         /// <param name="connection">An optional candidate connection.</param>
-<<<<<<< HEAD
-        /// <param name="viewProperty">The cluster view properties.</param>
-=======
         /// <param name="viewProperty">The view property.</param>
->>>>>>> f6353cb4
         /// <param name="cancellationToken">A cancellation token.</param>
         /// <returns>A task that will complete when a connection has been assigned to handle the cluster views event.</returns>
         private async Task AssignClusterViewsConnectionAsync(MemberConnection connection, ClusterViewProperties viewProperty, CancellationToken cancellationToken)
