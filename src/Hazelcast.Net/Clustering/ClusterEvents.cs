--- conflicted
+++ resolved
@@ -491,8 +491,6 @@
             }
         }
 
-
-
         private ValueTask<MemberConnection> WaitForConnection(CancellationToken cancellationToken)
         {
             var c = _clusterMembers.GetRandomConnection();
@@ -699,23 +697,15 @@
 
         private ValueTask HandleCodecClusterVersionEvent(ClusterVersion version, object state)
         {
-<<<<<<< HEAD
-            _logger.IfDebug()?.LogDebug("Handle ClusterVersion event");
-=======
             _logger.IfDebug()?.LogDebug("Handle ClusterVersion event, current version: {Current} received version:{Version}", _clusterState.ClusterVersion ,version);
->>>>>>> a2bd6b3e
             _clusterState.ChangeClusterVersion(version);
             return default;
         }
 
         private async ValueTask HandleCodecMemberGroupsViewEvent(int version, IList<IList<Guid>> memberGroups, object state, Guid clusterId, Guid memberId)
         {
-<<<<<<< HEAD
-            _logger.IfDebug()?.LogDebug("Handle MemberGroups event");
-=======
             _logger.IfDebug()?.LogDebug("Handle MemberGroups event for cluster {ClusterId} and member {MemberId}. Received version:{Version} Member Groups: [{Groups}]",
                 clusterId, memberId, version, (memberGroups == null ? "null" : string.Join(", ", memberGroups.Select(x => string.Join(", ", x)))));
->>>>>>> a2bd6b3e
             _clusterMembers.SubsetClusterMembers.SetSubsetMembers(new MemberGroups(memberGroups, version, clusterId, memberId));
             await _memberPartitionGroupsUpdated.AwaitEach().CfAwait();
         }
@@ -871,7 +861,7 @@
                 _partitionsUpdated = value;
             }
         }
-
+        
         /// <summary>
         /// Internal event to emit when member partition groups have been updated.
         /// </summary>
@@ -1032,8 +1022,5 @@
 
             HConsole.WriteLine(this, "Down.");
         }
-
-
-
     }
 }