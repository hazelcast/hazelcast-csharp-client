﻿// Copyright (c) 2008-2024, Hazelcast, Inc. All Rights Reserved.
// 
// Licensed under the Apache License, Version 2.0 (the "License");
// you may not use this file except in compliance with the License.
// You may obtain a copy of the License at
// 
// http://www.apache.org/licenses/LICENSE-2.0
// 
// Unless required by applicable law or agreed to in writing, software
// distributed under the License is distributed on an "AS IS" BASIS,
// WITHOUT WARRANTIES OR CONDITIONS OF ANY KIND, either express or implied.
// See the License for the specific language governing permissions and
// limitations under the License.

using System;
using System.Collections.Generic;
using System.Globalization;
using System.Linq;
using System.Runtime.InteropServices.ComTypes;
using System.Text.Json.Nodes;
using System.Threading;
using System.Threading.Tasks;
using Hazelcast.Core;
using Hazelcast.Exceptions;
using Hazelcast.Messaging;
using Hazelcast.Models;
using Hazelcast.Protocol.Codecs;
using Hazelcast.Protocol.TempCodecs;
using Hazelcast.Security;
using Hazelcast.Serialization;
using Microsoft.Extensions.Logging;

namespace Hazelcast.Clustering;

/// <summary>
/// Authenticates client connections.
/// </summary>
internal class Authenticator
{
    public static string ClusterVersionKey = "clusterVersion";
    private static string _clientVersion; // static cache (immutable value)
    private readonly AuthenticationOptions _options;
    private readonly SerializationService _serializationService;
    private readonly ILogger _logger;

    /// <summary>
    /// Initializes a new instance of the <see cref="Authenticator"/> class.
    /// </summary>
    public Authenticator(AuthenticationOptions options, SerializationService serializationService, ILoggerFactory loggerFactory)
    {
        _options = options ?? throw new ArgumentNullException(nameof(options));
        _serializationService = serializationService ?? throw new ArgumentNullException(nameof(serializationService));
        _logger = (loggerFactory ?? throw new ArgumentNullException(nameof(loggerFactory))).CreateLogger<Authenticator>();

        HConsole.Configure(x => x.Configure<Authenticator>().SetIndent(4).SetPrefix("AUTH"));
    }

    /// <summary>
    /// Authenticates the client connection.
    /// </summary>
    /// <param name="client">The client to authenticate.</param>
    /// <param name="clusterName">The cluster name, as assigned by the client.</param>
    /// <param name="clusterClientId">The cluster unique identifier, as assigned by the client.</param>
    /// <param name="clusterClientName">The cluster client name, as assigned by the client.</param>
    /// <param name="labels">The client labels.</param>
    /// <param name="cancellationToken">A cancellation token.</param>
    /// <returns>A task that will complete when the client is authenticated.</returns>
    public async ValueTask<AuthenticationResult> AuthenticateAsync(MemberConnection client, string clusterName, Guid clusterClientId, string clusterClientName, ISet<string> labels, byte routingMode, CancellationToken cancellationToken)
    {
        if (client == null) throw new ArgumentNullException(nameof(client));

        // gets the credentials factory and don't dispose it
        // if there is none, create the default one and dispose it
        var credentialsFactory = _options.CredentialsFactory.Service;
        using var temp = credentialsFactory != null ? null : new DefaultCredentialsFactory();
        credentialsFactory ??= temp;

        _logger.IfDebug()?.LogDebug("Authenticate with {CredentialsFactoryType}", credentialsFactory.GetType().Name);

        var result = await TryAuthenticateAsync(client, clusterName, clusterClientId, clusterClientName, labels, credentialsFactory, routingMode, cancellationToken).CfAwait();
        if (result != null) return result;

        // result is null, credentials failed but we may want to retry
        if (credentialsFactory is IResettableCredentialsFactory resettableCredentialsFactory)
        {
            resettableCredentialsFactory.Reset();

            // try again
            result = await TryAuthenticateAsync(client, clusterName, clusterClientId, clusterClientName, labels, credentialsFactory, routingMode, cancellationToken).CfAwait();
            if (result != null) return result;
        }

        // nah, no chance
        throw new AuthenticationException("Invalid credentials.");
    }

    /// <summary>
    /// Authenticates a TPC connection.
    /// </summary>
    public async ValueTask<bool> AuthenticateTpcAsync(MemberConnection client, ClientMessageConnection connection, Guid clientId, byte[] token, CancellationToken cancellationToken)
    {
        var message = TpcClientChannelAuthenticationCodec.EncodeRequest(clientId, token);
        message.InvocationFlags |= InvocationFlags.InvokeWhenNotConnected;
        _ = await client.SendAsync(message, connection, cancellationToken).CfAwait();
        return true; // response is empty
    }

    private static string ClientVersion
    {
        get
        {
            if (_clientVersion != null) return _clientVersion;
            var version = typeof(Authenticator).Assembly.GetName().Version;
            _clientVersion = version.Major + "." + version.Minor;
            if (version.Build > 0) _clientVersion += "." + version.Build;
            return _clientVersion;
        }
    }

    // tries to authenticate
    // returns a result if successful
    // returns null if failed due to credentials (may want to retry)
    // throws if anything else went wrong
    private async ValueTask<AuthenticationResult> TryAuthenticateAsync(MemberConnection client, string clusterName, Guid clusterClientId, string clusterClientName, ISet<string> labels, ICredentialsFactory credentialsFactory, byte routingMode, CancellationToken cancellationToken)
    {
        const string clientType = "CSP"; // CSharp

        var serializationVersion = _serializationService.GetVersion();
        var clientVersion = ClientVersion;
        var credentials = credentialsFactory.NewCredentials();

        ClientMessage requestMessage;
        switch (credentials)
        {
            case IPasswordCredentials passwordCredentials:
                requestMessage = _options.TpcEnabled
                    ? TpcClientAuthenticationCodec.EncodeRequest(clusterName, passwordCredentials.Name, passwordCredentials.Password,
                        clusterClientId, clientType, serializationVersion, clientVersion, clusterClientName, labels)
                    : ClientAuthenticationCodec.EncodeRequest(clusterName, passwordCredentials.Name, passwordCredentials.Password,
                        clusterClientId, clientType, serializationVersion, clientVersion, clusterClientName, labels, routingMode);
                break;

            case ITokenCredentials tokenCredentials:
                requestMessage = _options.TpcEnabled
                    ? TpcClientAuthenticationCustomCodec.EncodeRequest(clusterName, tokenCredentials.GetToken(), clusterClientId, clientType,
                        serializationVersion, clientVersion, clusterClientName, labels)
                    : ClientAuthenticationCustomCodec.EncodeRequest(clusterName, tokenCredentials.GetToken(), clusterClientId, clientType,
                        serializationVersion, clientVersion, clusterClientName, labels, routingMode);
                break;

            default:
                var bytes = _serializationService.ToData(credentials, withSchemas: true).ToByteArray();
                requestMessage = _options.TpcEnabled
                    ? TpcClientAuthenticationCustomCodec.EncodeRequest(clusterName, bytes, clusterClientId, clientType, serializationVersion,
                        clientVersion, clusterClientName, labels)
                    : ClientAuthenticationCustomCodec.EncodeRequest(clusterName, bytes, clusterClientId, clientType, serializationVersion,
                        clientVersion, clusterClientName, labels, routingMode);
                break;
        }

        cancellationToken.ThrowIfCancellationRequested();

        requestMessage.InvocationFlags |= InvocationFlags.InvokeWhenNotConnected; // is part of the connection phase
        HConsole.WriteLine(this, "Send auth request");
        var responseMessage = await client.SendAsync(requestMessage).CfAwait();
        HConsole.WriteLine(this, "Rcvd auth response");
        var response = ClientAuthenticationCodec.DecodeResponse(responseMessage);
        HConsole.WriteLine(this, "Auth response is: " + (AuthenticationStatus) response.Status);

        return (AuthenticationStatus) response.Status switch
        {
            AuthenticationStatus.Authenticated
                => new AuthenticationResult(response.ClusterId,
                    response.MemberUuid,
                    response.Address,
                    response.ServerHazelcastVersion,
                    response.FailoverSupported,
                    response.PartitionCount,
                    response.SerializationVersion,
                    credentials.Name,
                    response.TpcPorts,
                    response.TpcToken,
                    ParsePartitionMemberGroups(response), // Doesn't throw
                    ParseClusterVersion(response) // Doesn't throw
                ),

            AuthenticationStatus.CredentialsFailed
                => null, // could want to retry

            AuthenticationStatus.NotAllowedInCluster
                => throw new ClientNotAllowedInClusterException("Client is not allowed in cluster."),

            AuthenticationStatus.SerializationVersionMismatch
                => throw new AuthenticationException("Serialization mismatch."),

            _ => throw new AuthenticationException($"Received unsupported status code {response.Status}.")
        };
    }

    /// <summary>
    /// Parse the cluster version. Returns null if the version is invalid. Doesn't throw.
    /// </summary>
    /// <param name="version">string cluster version</param>
    /// <returns>ClusterVersion</returns>
    private ClusterVersion ParseClusterVersion(ClientAuthenticationCodec.ResponseParameters response)
    {
        if (!response.IsKeyValuePairsExists)
            return new ClusterVersion(ClusterVersion.Unknown, ClusterVersion.Unknown);
        
        var clusterVersion = "";
        try
        {
            var isClusterVersionExists = response.KeyValuePairs.TryGetValue(ClusterVersionKey, out clusterVersion);
            if (response.IsKeyValuePairsExists && isClusterVersionExists)
            {
                return ClusterVersion.Parse(clusterVersion);
            }
        }
        catch (FormatException e)
        {
            _logger.IfDebug()?.LogDebug("Failed to parse cluster version [{Version}]: {Exception}", clusterVersion, e.Message);
        }

        return new ClusterVersion(ClusterVersion.Unknown, ClusterVersion.Unknown);
    }

    /// <summary>
    /// Parse members group. (internal for testing purposes. Doesn't throw.
    /// </summary>
    internal MemberGroups ParsePartitionMemberGroups(ClientAuthenticationCodec.ResponseParameters response)
    {
        var emptyMemberGroups = new MemberGroups(new List<IList<Guid>>(0), 0, response.ClusterId, response.MemberUuid);

        if (!response.IsKeyValuePairsExists)
            return emptyMemberGroups;
        
        var isContainsPartitionGroups =  response.KeyValuePairs.TryGetValue(MemberPartitionGroup.PartitionGroupJsonField, out var jsonMessage);

        if ( isContainsPartitionGroups && string.IsNullOrEmpty(jsonMessage))
        {
            return emptyMemberGroups;
        }

        var partitionGroups = new List<IList<Guid>>();
        var version = MemberPartitionGroup.InvalidVersion;
        try
        {
            // Why is data json string?
            var jsonObject = JsonNode.Parse(response.KeyValuePairs[MemberPartitionGroup.PartitionGroupRootJsonField]);

<<<<<<< HEAD
            var isVersionValid = int.TryParse(jsonObject.AsObject()[MemberPartitionGroup.VersionJsonField].ToString(), out var versionString);
            version = isVersionValid ? versionString : MemberPartitionGroup.InvalidVersion;
=======
            version = response.KeyValuePairs.TryGetValue(MemberPartitionGroup.VersionJsonField, out var versionString)
                ? int.Parse(versionString, NumberStyles.Integer, CultureInfo.InvariantCulture)
                : 0;
>>>>>>> 69292e0c

            foreach (var memberIds in jsonObject[MemberPartitionGroup.PartitionGroupJsonField].AsArray())
            {
                var group = new HashSet<Guid>();
                foreach (var member in memberIds.AsArray())
                {
                    group.Add(Guid.Parse(member.ToString()));
                }
                partitionGroups.Add(group.ToList());
            }
        }
        catch (Exception e)
        {
            _logger.IfDebug()?.LogDebug("Failed to parse partition groups [{JsonMessage}]: {Message}. ", jsonMessage, e.Message);
        }

        return new MemberGroups(partitionGroups, version, response.ClusterId, response.MemberUuid);
    }
}<|MERGE_RESOLUTION|>--- conflicted
+++ resolved
@@ -206,7 +206,7 @@
     {
         if (!response.IsKeyValuePairsExists)
             return new ClusterVersion(ClusterVersion.Unknown, ClusterVersion.Unknown);
-        
+
         var clusterVersion = "";
         try
         {
@@ -233,10 +233,10 @@
 
         if (!response.IsKeyValuePairsExists)
             return emptyMemberGroups;
-        
-        var isContainsPartitionGroups =  response.KeyValuePairs.TryGetValue(MemberPartitionGroup.PartitionGroupJsonField, out var jsonMessage);
-
-        if ( isContainsPartitionGroups && string.IsNullOrEmpty(jsonMessage))
+
+        var isContainsPartitionGroups = response.KeyValuePairs.TryGetValue(MemberPartitionGroup.PartitionGroupJsonField, out var jsonMessage);
+
+        if (isContainsPartitionGroups && string.IsNullOrEmpty(jsonMessage))
         {
             return emptyMemberGroups;
         }
@@ -248,14 +248,8 @@
             // Why is data json string?
             var jsonObject = JsonNode.Parse(response.KeyValuePairs[MemberPartitionGroup.PartitionGroupRootJsonField]);
 
-<<<<<<< HEAD
-            var isVersionValid = int.TryParse(jsonObject.AsObject()[MemberPartitionGroup.VersionJsonField].ToString(), out var versionString);
+            var isVersionValid = int.TryParse(jsonObject.AsObject()[MemberPartitionGroup.VersionJsonField].ToString(), NumberStyles.Integer, CultureInfo.InvariantCulture, out var versionString);
             version = isVersionValid ? versionString : MemberPartitionGroup.InvalidVersion;
-=======
-            version = response.KeyValuePairs.TryGetValue(MemberPartitionGroup.VersionJsonField, out var versionString)
-                ? int.Parse(versionString, NumberStyles.Integer, CultureInfo.InvariantCulture)
-                : 0;
->>>>>>> 69292e0c
 
             foreach (var memberIds in jsonObject[MemberPartitionGroup.PartitionGroupJsonField].AsArray())
             {
