--- conflicted
+++ resolved
@@ -14,14 +14,12 @@
 using System;
 using System.Collections.Generic;
 using System.Linq;
-<<<<<<< HEAD
+using System.Threading;
 using Hazelcast.Core;
-=======
-using System.Threading;
->>>>>>> 69292e0c
 using Hazelcast.Models;
 using Hazelcast.Networking;
 using Microsoft.Extensions.Logging;
+using System.Threading;
 namespace Hazelcast.Clustering
 {
     internal class MemberPartitionGroup : ISubsetClusterMembers
@@ -30,23 +28,17 @@
         public const string PartitionGroupRootJsonField = "memberGroups";
         public const string PartitionGroupJsonField = "groups";
         public const int InvalidVersion = -1;
-<<<<<<< HEAD
 
-        private NetworkingOptions _networkingOptions;
-        private object _mutex = new object();
+        private NetworkingOptions _networkingOptions;        
         private ILogger _logger;
+        private readonly ReaderWriterLockSlim _mutex = new ReaderWriterLockSlim();
         private MemberGroups _currentGroups
-            = new MemberGroups(new List<IList<Guid>>(0), -1, Guid.Empty, Guid.Empty);
+            = new MemberGroups(null, InvalidVersion, Guid.Empty, Guid.Empty);
         public MemberPartitionGroup(NetworkingOptions networkingOptions, ILogger logger)
         {
             _networkingOptions = networkingOptions;
             _logger = logger;
         }
-=======
-        private readonly ReaderWriterLockSlim _mutex = new ReaderWriterLockSlim();
-        private MemberGroups _currentGroups
-            = new MemberGroups(null, -1, Guid.Empty, Guid.Empty);
->>>>>>> 69292e0c
 
 
 #region SubsetPicking
@@ -98,7 +90,7 @@
                     mostOverlappedGroup = examinedGroup;
                 }
             }
-
+          
             return mostOverlappedGroup is { Count: > 0 } ? newGroups : _currentGroups;
         }
 
@@ -125,17 +117,6 @@
 #endregion
 
         // internal for testing
-<<<<<<< HEAD
-        internal MemberGroups CurrentGroups => _currentGroups;
-
-        public IReadOnlyList<Guid> GetSubsetMemberIds() => _currentGroups.SelectedGroup;
-
-        public void SetSubsetMembers(MemberGroups newGroup)
-        {
-            var pickedGroup = _currentGroups.Version == InvalidVersion ? newGroup : PickBestGroup(newGroup);
-
-            var old = _currentGroups;
-=======
         internal MemberGroups CurrentGroups
         {
             get
@@ -152,30 +133,35 @@
             }
         }
 
-        public IReadOnlyList<Guid> GetSubsetMembers() => CurrentGroups.SelectedGroup;
+        public IReadOnlyList<Guid> GetSubsetMembersIds() => CurrentGroups.SelectedGroup;
 
         public void SetSubsetMembers(MemberGroups newGroup)
         {
             _mutex.EnterUpgradeableReadLock();
->>>>>>> 69292e0c
 
             try
             {
                 var pickedGroup = _currentGroups.Version == InvalidVersion ? newGroup : PickBestGroup(newGroup);
                 _mutex.EnterWriteLock();
+                var old = _currentGroups;
                 _currentGroups = pickedGroup;
+                _logger.IfDebug()?.LogDebug("Updated member partition group. Old group: {OldGroup} \n New group: {PickedGroup}", old, pickedGroup);
             }
-<<<<<<< HEAD
-
-            _logger.IfDebug()?.LogDebug("Updated member partition group. Old group: {OldGroup} \n New group: {PickedGroup}", old, pickedGroup);
+            finally
+            {
+                _mutex.ExitWriteLock();
+                _mutex.ExitUpgradeableReadLock();
+            }
         }
+        
         public void RemoveSubsetMember(Guid memberId)
         {
-            lock (_mutex)
+            try
             {
+                _mutex.EnterWriteLock();
                 if (_currentGroups.SelectedGroup.Contains(memberId))
                 {
-                    var clearedGroup =  new List<IList<Guid>>();
+                    var clearedGroup = new List<IList<Guid>>();
 
                     foreach (var group in _currentGroups.Groups)
                     {
@@ -185,17 +171,15 @@
                             clearedGroup.Add(cleared);
                         }
                     }
-                    
+
                     var newGroup = new MemberGroups(clearedGroup, _currentGroups.Version, _currentGroups.ClusterId, _currentGroups.MemberReceivedFrom);
-                    
+
                     _currentGroups = newGroup.SelectedGroup.Count > 0 ? newGroup : new MemberGroups(new List<IList<Guid>>(0), MemberPartitionGroup.InvalidVersion, Guid.Empty, Guid.Empty);
                 }
-=======
+            }
             finally
             {
                 _mutex.ExitWriteLock();
-                _mutex.ExitUpgradeableReadLock();
->>>>>>> 69292e0c
             }
         }
     }
