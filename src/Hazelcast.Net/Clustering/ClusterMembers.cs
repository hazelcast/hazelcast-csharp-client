﻿// Copyright (c) 2008-2024, Hazelcast, Inc. All Rights Reserved.
// 
// Licensed under the Apache License, Version 2.0 (the "License");
// you may not use this file except in compliance with the License.
// You may obtain a copy of the License at
// 
// http://www.apache.org/licenses/LICENSE-2.0
// 
// Unless required by applicable law or agreed to in writing, software
// distributed under the License is distributed on an "AS IS" BASIS,
// WITHOUT WARRANTIES OR CONDITIONS OF ANY KIND, either express or implied.
// See the License for the specific language governing permissions and
// limitations under the License.

using System;
using System.Collections.Generic;
using System.Linq;
using System.Text;
using System.Threading.Tasks;
using Hazelcast.Clustering.LoadBalancing;
using Hazelcast.Core;
using Hazelcast.Events;
using Hazelcast.Exceptions;
using Hazelcast.Models;
using Hazelcast.Networking;
using Microsoft.Extensions.Logging;
namespace Hazelcast.Clustering
{
    /// <summary>
    /// Provides the members management services of a cluster.
    /// </summary>
    internal class ClusterMembers : IAsyncDisposable
    {
        private const int SqlConnectionRandomAttempts = 10;
        private const int InvalidMemberTableVersion = -1;
        private readonly object _mutex = new();
        private readonly ClusterState _clusterState;
        private readonly ILogger _logger;
        private readonly ILoadBalancer _loadBalancer;
        private readonly ISubsetClusterMembers _subsetClusterMembers;
        private readonly TerminateConnections _terminateConnections;
        private readonly MemberConnectionQueue _memberConnectionQueue;
        
        private MemberTable _members;
        // It's unfiltered member table to be used at HandleMembersGroupUpdated. If we use filtered members, we can miss some members.
        // Such as, members that are not in the subset result in non-overlap list between members and partition group.
        private MemberTable _unfilteredMembersForReference; 
        
        private bool _connected;
        private bool _usePublicAddresses;

        // flag + semaphore to wait for the first "partitions view" event
        //private volatile int _firstPartitionsViewed;
        //private SemaphoreSlim _firstPartitionsView = new SemaphoreSlim(0, 1);

        // member id -> connection
        // not concurrent, always managed through the mutex
        private readonly Dictionary<Guid, MemberConnection> _connections = new();

        /// <summary>
        /// Initializes a new instance of the <see cref="ClusterMembers"/> class.
        /// </summary>
        /// <param name="clusterState">The cluster state.</param>
        /// <param name="terminateConnections">The terminate connections task.</param>
        /// <param name="subsetClusterMembers">The ISubsetClusterMembers for subset filtering.</param>
        public ClusterMembers(ClusterState clusterState, TerminateConnections terminateConnections, ISubsetClusterMembers subsetClusterMembers)
        {
            HConsole.Configure(x => x.Configure<ClusterMembers>().SetPrefix("CLUST.MBRS"));

            _clusterState = clusterState;
            _terminateConnections = terminateConnections;
            _subsetClusterMembers = subsetClusterMembers;
            _loadBalancer = clusterState.Options.LoadBalancer.Service ?? new RandomLoadBalancer();

            _logger = _clusterState.LoggerFactory.CreateLogger<ClusterMembers>();

            // members to connect either all or subset of members.
            if (clusterState.RoutingMode is RoutingModes.AllMembers or RoutingModes.MultiMember)
            {
                _members = new MemberTable();
                
                // initialize the queue of members to connect
                _memberConnectionQueue = new MemberConnectionQueue(x =>
                {
                    lock (_mutex) return _members.ContainsMember(x);
                }, _clusterState.LoggerFactory);
            }else
            {
                // Single member routing, regular member table.
                _members = new MemberTable();
            }
            
            _clusterState.Failover.ClusterChanged += cluster =>
            {
                // Invalidate current member table. Cannot remove the tables due to the
                // members updated event. It should be occur on AddConnection method.
                lock (_mutex)
                    _members = new MemberTable(InvalidMemberTableVersion, _members.Members);
            };
        }

        // NOTES
        //
        // - we cannot have two connections to the same member ID at the same time, the AddConnection
        //   method makes sure that a second connection to the same member ID is either rejected, or
        //   replaces the existing one (depending on conditions).
        //
        // - a member can be associated with 3 addresses:
        //  - the address that we connected to
        //  - the address that was reported by the member when we connected to it
        //  - the address that was associated with the member in the members list
        //
        // we have always ignored the second address (as Java does) - we used to ignore the third
        // address too (as Java does) BUT this means that if we connect to a cluster via a load-
        // balancer, as is proposed in some k8s examples, traffic keeps going through the load-
        // balancer - and this is not ideal - so we implemented the following logic:
        //
        // - each member exposes a ConnectAddress which derives from the members list, and is the
        //   address that we assume the member wants us to connect to
        // - when we connect to a member at an address, and then later on receive a member list
        //   proposing a *different* address for the member, we terminate the original connection,
        //   triggering the reconnection mechanism to the member's ConnectAddress
        //
        // however, this breaks non-smart routing, as the reconnection mechanism does NOT activate
        // when routing is not smart : when the original connection is terminated, the client remains
        // disconnected.
        //
        // a general discussion is needed as to which address to use for members, in all clients.
        // however, in the short term, we need to fix non-smart routing, with two possible choices:
        // - run the reconnection mechanism for non-smart routing
        // - make the address-switching logic optional & disabled for non-smart routing
        //
        // the first option may have unintended consequences, whereas the second "just" brings back
        // the old logic for non-smart routing -> we choose the second option and implement a
        // switch feature in MatchMemberAddress

        // more notes:
        // the "match" logic assumes that the connect queue is always running and this is a bad
        // idea - it should only run once one connection has been fully established and the client
        // is considered connected - but then, the "match" logic cannot work and must be refactored.
        // but, it's something that no other client offers - decision = disable it entirely for now.

        private bool MatchMemberAddress
            //=> _clusterState.Options.Networking.SmartRouting || _clusterState.Options.Networking.Cloud.Enabled;
            => false;

        // see notes above, if matching then addresses must match, else anything matches
        public bool IsMemberAddress(MemberInfo member, NetworkAddress address)
            => !MatchMemberAddress || member.ConnectAddress == address;
        
        // Gets filtered members for multi member connections.
        public ISubsetClusterMembers SubsetClusterMembers => _subsetClusterMembers;

        // determines whether a member is connected.
        private bool IsMemberConnected(MemberInfo member)
        {
            // a member is connected when it is registered, and has a connection
            return _members.ContainsMember(member.Id) &&
                   HasConnectionForMember(member);
        }

        // determines whether at least one member is connected.
        private bool IsAnyMemberConnected()
        {
            lock (_mutex) return _members.Members.Any(HasConnectionForMemberLocked);
        }

        private bool HasConnectionForMemberLocked(MemberInfo member)
            => _connections.TryGetValue(member.Id, out var connection) &&
               IsMemberAddress(member, connection.Address);

        // determines whether we have a connection for a member
        private bool HasConnectionForMember(MemberInfo member)
        {
            lock (_mutex) return HasConnectionForMemberLocked(member);
        }

        // registers a connection for termination
        public void TerminateConnection(MemberConnection connection)
            => _terminateConnections.Add(connection);

        #region Event Handlers

        /// <summary>
        /// Adds a connection.
        /// </summary>
        /// <param name="connection">The connection.</param>
        /// <param name="isNewCluster">Whether the connection is the first connection to a new cluster.</param>
        public void AddConnection(MemberConnection connection, bool isNewCluster)
        {
            // accept every connection, regardless of whether there is a known corresponding member,
            // since the first connection is going to come before we get the first members view.

            lock (_mutex)
            {
                // don't add the connection if it is not active - if it *is* active, it still
                // could turn not-active anytime, but thanks to _mutex that will only happen
                // after the connection has been added
                if (!connection.Active) return;

                var contains = _connections.TryGetValue(connection.MemberId, out var existingConnection);

                if (contains)
                {
                    if (MatchMemberAddress && existingConnection.Address != connection.Address)
                    {
                        _terminateConnections.Add(existingConnection);
                    }
                    else
                    {
                        // we cannot accept this connection, it's a duplicate (internal error?)
                        _logger.IfWarning()?.LogWarning("Cannot add connection {ConnectionId} to member {MemberId} at {Address}, a connection to that member at that address already exists.", connection.Id.ToShortString(), connection.MemberId.ToShortString(), connection.Address);
                        _terminateConnections.Add(connection); // kill.kill.kill
                        return;
                    }
                }

                // add the connection
                _connections[connection.MemberId] = connection;

                // if this is a true member connection
                if (_members.TryGetMember(connection.MemberId, out var member) && IsMemberAddress(member, connection.Address))
                {
                    // if this is the first connection to an actual member, change state & trigger event
                    if (!_connected)
                    {
                        // change Started | Disconnected -> Connected, ignore otherwise, it could be ShuttingDown or Shutdown
                        _logger.IfDebug()?.LogDebug("Added connection {ConnectionId} to member {MemberId} at {Address}, now connected.", connection.Id.ToShortString(), connection.MemberId.ToShortString(), connection.Address);

                        if (_clusterState.Failover.IsChangingCluster)
                        {
                            // Started | Disconnected -> connected BUT changing cluster, trigger ClusterChanged then Connected
                            _clusterState.ChangeState(ClientState.ClusterChanged, ClientState.Started, ClientState.Disconnected);
                            _clusterState.ChangeState(ClientState.Connected, ClientState.ClusterChanged);
                        }
                        else
                        {
                            // Started | Disconnected -> connected NOT changing cluster, directly trigger Connected
                            _clusterState.ChangeState(ClientState.Connected, ClientState.Started, ClientState.Disconnected);
                        }

                        _connected = true;
                        _memberConnectionQueue?.Resume(); // connected -> resume (ok even if not suspended)
                    }
                    else if (_logger.IsEnabled(LogLevel.Debug))
                    {
                        var msg = $"Added connection {connection.Id.ToShortString()} to member {connection.MemberId.ToShortString()} at {connection.Address}";
                        msg += existingConnection == null
                            ? "."
                            : $", replacing connection {existingConnection.Id.ToShortString()} at {existingConnection.Address}.";
                        _logger.IfDebug()?.LogDebug(msg);
                    }
                }
                else
                {
                    _logger.IfDebug()?.LogDebug("Added orphan connection {ConnectionId} at {Address} (member {MemberId}).", connection.Id.ToShortString(), connection.Address, connection.MemberId.ToShortString());
                }
            }
        }

        /// <summary>
        /// Removes a connection.
        /// </summary>
        /// <param name="connection">The connection.</param>
        public async Task RemoveConnectionAsync(MemberConnection connection)
        {
            _subsetClusterMembers.RemoveSubsetMember(connection.MemberId);
            
            lock (_mutex)
            {
                // ignore unknown connections that were not added in the first place,
                // or that have been replaced with another connection to the same member
                if (!_connections.TryGetValue(connection.MemberId, out var c) || connection.Id != c.Id)
                {
                    _logger.IfDebug()?.LogDebug("Removed orphan connection {ConnectionId}.", connection.Id.ToShortString());
                    return;
                }

                // remove the connection and check whether we are potentially disconnecting
                // ie whether we were connected, and either we don't have connections any more, or no member
                // is connected (has a matching connection)
                _connections.Remove(connection.MemberId);
                var disconnecting = _connected && (_connections.Count == 0 || !IsAnyMemberConnected());

                // if we are not disconnecting, we can return - we are done
                if (!disconnecting)
                {
                    _logger.IfDebug()?.LogDebug($"Removed connection {connection.Id.ToShortString()} to member {connection.MemberId.ToShortString()}, remain {(_connected ? "" : "dis")}connected.");

                    // if we are connected,
                    // and the disconnected member is still a member, queue it for reconnection
                    if (_connected && _members.TryGetMember(connection.MemberId, out var member))
                        _memberConnectionQueue?.Add(member);
                    return;
                }
            }

            // otherwise, we might be disconnecting

            // but, the connection queue was running and might have added a new connection
            // we *need* a stable state in order to figure out whether we are disconnecting or not,
            // and if we are, we *need* to drain the queue (stop connecting more members) - and
            // the only way to achieve this is to suspend the queue
            if (_memberConnectionQueue != null)
            {
                await _memberConnectionQueue.SuspendAsync().CfAwait();
                _logger.IfDebug()?.LogDebug("Members connection queue is suspended.");
            }

            // note: multiple connections can close an once = multiple calls can reach this point

            var drain = false;
            try
            {
                lock (_mutex) // but we deal with calls one by one
                {
                    if (_connected) // and only disconnect once
                    {
                        // if we have connections, and at least one member is connected (has a matching connection),
                        // then the queue has added a new connection indeed and we are finally not disconnecting - we
                        // can return - we are done
                        if (_connections.Count > 0 && _members.Members.Any(x => _connections.ContainsKey(x.Id)))
                        {
                            // if the disconnected member is still a member, queue it for reconnection
                            if (_members.TryGetMember(connection.MemberId, out var member))
                                _memberConnectionQueue?.Add(member);
                            _logger.IfDebug()?.LogDebug("Removed connection {ConnectionId} to member {MemberId}, remain connected.", connection.Id.ToShortString(), connection.MemberId.ToShortString());
                            return;
                        }

                        // otherwise, we're really disconnecting: flip _connected, and change the state
                        _connected = false;
                        _logger.IfDebug()?.LogDebug("Removed connection {ConnectionId} to member {MemberId}, disconnecting.", connection.Id.ToShortString(), connection.MemberId.ToShortString());
                        _clusterState.ChangeState(ClientState.Disconnected, ClientState.Connected);

                        // and drain the queue: stop connecting members, we need to fully reconnect
                        drain = true;
                    }
                    else
                    {
                        _logger.IfDebug()?.LogDebug("Removed connection {ConnectionId} to member {MemberId}, already disconnected (?).", connection.Id.ToShortString(), connection.MemberId.ToShortString());
                    }
                }
            }
            finally
            {
                // don't forget to resume the queue - but only if connected
                if (drain) _memberConnectionQueue?.Clear();
                if (_connected) _memberConnectionQueue?.Resume();
            }
        }

        private void LogDiffs(MemberTable table, Dictionary<MemberInfo, int> diff)
        {
            var countOfUnchanged = 0;
            var msg = new StringBuilder();
            msg.Append("Members [");
            msg.Append(table.Count);
            msg.AppendLine("] {");
            foreach (var (m, d) in diff)
            {
                msg.Append("    ");
                msg.Append(m.ToShortString(true));
                string status;
                switch (d)
                {
                    case 1:
                        status = "Removing";
                        break;
                    case 2:
                        status = "Adding";
                        break;
                    case 3:
                        status = "Unchanged";
                        countOfUnchanged++;
                        break;
                    default:
                        status = "";
                        break;
                }

                msg.Append(' ');
                msg.Append(status);
                msg.AppendLine();
            }

            msg.Append('}');

            //Print only if there is a change
            if (countOfUnchanged != diff.Count)
                _logger.LogInformation(msg.ToString());
        }

        /// <summary>
        /// Set the members.
        /// </summary>
        /// <param name="version">The version.</param>
        /// <param name="members">The members.</param>
        /// <returns>The corresponding event arguments, if members were updated; otherwise <c>null</c>.</returns>
        public async Task<MembersUpdatedEventArgs> SetMembersAsync(int version, ICollection<MemberInfo> members)
        {
            // skip old sets
            if (version < _members.Version)
                return null;

            // note: members are compared by member.Id and member.ConnectAddress
            // as that is what makes a difference, really - the actual Address and
            // PublicAddress don't matter much for what we do

            // replace the table
            var previousMembers = _members;
            
            var filteredMembers = _clusterState.IsRoutingModeMultiMember
                ? FilterMembers(members)
                : members;
            
            var newMembers = new MemberTable(version, filteredMembers);
            lock (_mutex)
            {
                _members = newMembers;
                _unfilteredMembersForReference = new MemberTable(version, members);
            }

            // notify the load balancer of the new list of members
            // (the load balancer can always return a member that is not a member
            // anymore, see note in GetMember)
            _loadBalancer.SetMembers(members.Select(x => x.Id));

            // members provided through the members view event always provide their own internal address,
            // and may (e.g. for Kubernetes clusters) also provide their public address - but in a Cloud
            // setup for instance, members are not aware of their public address. so, we try to "fix"
            // the members using the AddressProvider map, if any.
            if (_clusterState.AddressProvider.HasMap)
            {
                foreach (var member in members.Where(x => !x.HasPublicAddress))
                    member.PublicAddress = _clusterState.AddressProvider.Map(member.Address);
            }

            // and then we need to determine whether to connect to members through their internal address
            // or their public address - this is the role of the ConnectAddressResolver - it can be forced
            // through configuration options, or determined through rules:
            // - if one member responds on its internal address, assume internal addresses are OK
            // - if enough (sample size) members respond only on their public address, use public addresses
            // for performance reasons (and this is what the Java client does) we determine this
            // once when getting the first members view, and don't change our mind later on, ever.
            if (previousMembers.Count == 0) // first members view
            {
                var resolver = new ConnectAddressResolver(_clusterState.Options.Networking, _clusterState.LoggerFactory);
                if (members is not IReadOnlyCollection<MemberInfo> mro) throw new HazelcastException("panic"); // TODO: not exactly pretty
                _usePublicAddresses = await resolver.DetermineUsePublicAddresses(mro).CfAwaitNoThrow(false);
            }

            // update members
            foreach (var member in members) member.UsePublicAddress = _usePublicAddresses;

            // compute changes
            var (added, removed) = ComputeChanges(previousMembers, newMembers, members);

            var maybeDisconnected = false;
            lock (_mutex)
            {
                // removed members need to have their connection removed and terminated
                foreach (var member in removed)
                {
                    if (!_connections.TryGetValue(member.Id, out var c)) continue;

                    _logger.IfDebug()?.LogDebug("Set members: remove obsolete connection {ConnectionId} to {MemberId} at {Address}.", c.Id.ToShortString(), c.MemberId.ToShortString(), c.Address);
                    _connections.Remove(member.Id);
                    _terminateConnections.Add(c);
                }

                // remove connections that don't match a member
                var d = members.ToDictionary(x => x.Id, x => x);
                List<MemberConnection> toRemove = null;
                foreach (var c in _connections.Values)
                {
                    if (!d.TryGetValue(c.MemberId, out var m) || !IsMemberAddress(m, c.Address))
                        (toRemove ??= new List<MemberConnection>()).Add(c);
                }

                if (toRemove != null)
                {
                    foreach (var c in toRemove)
                    {
                        _connections.Remove(c.Id);
                        _logger.IfDebug()?.LogDebug("Set members: remove orphaned connection {ConnectionId} to {MemberId} at {Address}.", c.Id.ToShortString(), c.MemberId.ToShortString(), c.Address);
                        _terminateConnections.Add(c);
                    }
                }

                var isAnyMemberConnected = IsAnyMemberConnected();

                if (!_connected)
                {
                    if (isAnyMemberConnected)
                    {
                        // if we were not connected and now one member happens to be connected then we are now connected
                        // we hold the mutex so nothing bad can happen
                        _logger.IfDebug()?.LogDebug("Set members: {RemovedCount} removed, {AddedCount} added, {MembersCount} total and at least one is connected, now connected.", removed.Count, added.Count, members.Count);

                        if (_clusterState.Failover.IsChangingCluster)
                        {
                            // Started | Disconnected -> connected BUT changing cluster, trigger ClusterChanged then Connected
                            _clusterState.ChangeState(ClientState.ClusterChanged, ClientState.Started, ClientState.Disconnected);
                            _clusterState.ChangeState(ClientState.Connected, ClientState.ClusterChanged);
                        }
                        else
                        {
                            // Started | Disconnected -> connected NOT changing cluster, directly trigger Connected
                            _clusterState.ChangeState(ClientState.Connected, ClientState.Started, ClientState.Disconnected);
                        }

                        _connected = true;
                        _memberConnectionQueue?.Resume(); // connected -> resume (ok even if not suspended)
                    }
                    else
                    {
                        // remain disconnected
                        _logger.IfDebug()?.LogDebug("Set members: {RemovedCount} removed, {AddedCount} added, {MembersCount} total and none is connected, remain disconnected.", removed.Count, added.Count, members.Count);
                    }
                }
                else if (isAnyMemberConnected)
                {
                    // remain connected
                    _logger.IfDebug()?.LogDebug("Set members: {RemovedCount} removed, {AddedCount} added, {MembersCount} total and at least one is connected, remain connected.", removed.Count, added.Count, members.Count);
                }
                else
                {
                    // we probably are disconnected now
                    // but the connection queue is running and might have re-added a member
                    maybeDisconnected = true;
                }
            }

            // if we cannot be disconnected, we can return immediately
            if (!maybeDisconnected)
                return new MembersUpdatedEventArgs(added, removed, members.ToList());

            // else, suspend the queue - we need stable connections before we can make a decision
            if (_memberConnectionQueue != null)
            {
                await _memberConnectionQueue.SuspendAsync().CfAwait();
                _logger.IfDebug()?.LogDebug("Members connection queue is suspended.");
            }

            var disconnected = false;
            try
            {
                lock (_mutex)
                {
                    var isAnyMemberConnected = IsAnyMemberConnected();
                    if (!isAnyMemberConnected)
                    {
                        // no more connected member, we are now disconnected
                        _logger.IfDebug()?.LogDebug("Set members: {RemovedCount} removed, {AddedCount} added, {MembersCount} total and none connected, disconnecting.", removed.Count, added.Count, members.Count);
                        _clusterState.ChangeState(ClientState.Disconnected, ClientState.Connected);
                        _connected = false;
                        disconnected = true;
                    }
                    else
                    {
                        _logger.IfDebug()?.LogDebug("Set members: {RemovedCount} removed, {AddedCount} added, {MembersCount} total and at least one is connected, remain connected.", removed.Count, added.Count, members.Count);
                    }
                }
            }
            finally
            {
                // if we are now disconnected, make sure to drain the queue
                if (disconnected) _memberConnectionQueue?.Clear(); // clear and leave suspended
                else _memberConnectionQueue?.Resume(); // make sure we resume the queue
            }

            return new MembersUpdatedEventArgs(added, removed, members.ToList());
        }

        private (List<MemberInfo> Added, List<MemberInfo> Removed) ComputeChanges(MemberTable previousTable, MemberTable currentTable, ICollection<MemberInfo> members)
        {
            // compute changes
            // count 1 for old members, 2 for new members, and then the result is
            // 1=removed, 2=added, 3=unchanged
            // MemberInfo overrides GetHashCode and can be used as a key here
            var diff = new Dictionary<MemberInfo, int>();
            if (previousTable == null)
            {
                foreach (var m in members)
                    diff[m] = 2;
            }
            else
            {
                foreach (var m in previousTable.Members)
                    diff[m] = 1;

                foreach (var m in members)
                    if (diff.ContainsKey(m)) diff[m] += 2;
                    else diff[m] = 2;
            }

            // log
            if (_logger.IsEnabled(LogLevel.Information))
                LogDiffs(currentTable, diff);

            // process changes, gather events
            var added = new List<MemberInfo>();
            var removed = new List<MemberInfo>();
            foreach (var (member, status) in diff) // all members, old and new
            {
                switch (status)
                {
                    case 1: // old but not new = removed
                        HConsole.WriteLine(this, $"Removed {member}");
                        removed.Add(member);

                        // dequeue the member
                        _memberConnectionQueue?.Remove(member.Id);

                        break;

                    case 2: // new but not old = added
                        HConsole.WriteLine(this, $"Added {member}");
                        added.Add(member);

                        // queue the member for connection
                        _memberConnectionQueue?.Add(member);

                        break;

                    case 3: // old and new = no change
                        break;

                    default:
                        throw new NotSupportedException();
                }
            }

            return (added, removed);
        }

        /// <summary>
        /// Handles a members group updated event. When member partitions are updated,
        /// the member table should be also updated. Any changes on partition group,
        /// will be handled on SetMembersAsync.
        /// </summary>
        public async ValueTask HandleMemberPartitionGroupsUpdated()
        {
            if (!_clusterState.IsRoutingModeMultiMember) return;
            
            // Only valid on routing is MultiMember
            // SetMembersAsync will handle any changes ın partition group.
            // Use latest unfiltered member table since partition group may contain members that are not the filtered _members.
            await SetMembersAsync(_unfilteredMembersForReference.Version, _unfilteredMembersForReference.Members.ToList()).CfAwait();
        }

        #endregion


        /// <summary>
        /// Enumerates the members to connect.
        /// </summary>
        public IAsyncEnumerable<MemberConnectionRequest> MemberConnectionRequests
            => _memberConnectionQueue;

        /// <summary>
        /// Gets a connection to a random member.
        /// </summary>
        /// <returns>A random client connection if available; otherwise <c>null</c>.</returns>
        /// <para>The connection should be active, but there is no guarantee it will not become immediately inactive.</para>
        public MemberConnection GetRandomConnection()
        {
            MemberConnection connection;

            // In "smart routing" mode the clients connect to each member of the cluster. Since each
            // data partition uses the well known and consistent hashing algorithm, each client
            // can send an operation to the relevant cluster member, which increases the
            // overall throughput and efficiency. Smart mode is the default mode.
            //
            // In "uni-socket" mode the clients is required to connect to a single member, which
            // then behaves as a gateway for the other members. Firewalls, security, or some
            // custom networking issues can be the reason for these cases.

            if (_clusterState.IsSmartRouting)
            {
                // "smart" mode

                // limit the number of tries to the amount of known members, but
                // it is ok to try more than once, order to return a connection
                // that has a reasonable chance of being usable
                var count = _loadBalancer.Count;

                for (var i = 0; i < count; i++)
                {
                    var memberId = _loadBalancer.GetMember();

                    // if the load balancer does not have members, break
                    if (memberId == Guid.Empty)
                        break;

                    // we cannot guarantee that the connection we'll return will not correspond to
                    // a member... that is not a member by the time it is used... but at least we
                    // can make sure it *still* is a member now
                    if (!_members.ContainsMember(memberId))
                        continue;

                    lock (_mutex)
                    {
                        if (_connections.TryGetValue(memberId, out connection) && connection.Active)
                            return connection;
                    }
                }
            }

            // either "smart" mode but the load balancer did not return a member,
            // or "uni-socket" mode where there should only be one connection
            lock (_mutex) connection = _connections.Values.FirstOrDefault(x => x.Active);

            // may be null
            return connection;
        }

        /// <summary>
        /// Gets connection to execute SQL queries/statements.
        /// </summary>
        public MemberConnection GetConnectionForSql()
        {
            if (_clusterState.IsSmartRouting)
            {
                // There might be a race - the chosen member might be just connected or disconnected - try a
                // couple of times, the memberOfLargerSameVersionGroup returns a random connection,
                // we might be lucky...
                for (var i = 0; i < SqlConnectionRandomAttempts; i++)
                {
                    var member = GetMemberForSql();
                    if (member == null) break;

                    if (TryGetConnection(member.Id, out var memberConnection))
                        return memberConnection;
                }
            }

            // Otherwise iterate over connections and return the first one that's not to a lite member
            MemberConnection firstConnection = null;

            lock (_mutex)
            {
                foreach (var (memberId, connection) in _connections)
                {
                    firstConnection ??= connection;

                    if (_members.TryGetMember(memberId, out var member) && !member.IsLiteMember)
                        return connection;
                }
            }

            // Failed to get a connection to a data member, return first lite member instead
            // Lite members support DDL but note DML statements
            // https://docs.hazelcast.com/hazelcast/latest/sql/sql-statements
            return firstConnection;
        }

        /// <summary>
        /// Finds a larger same-version group of data members from a collection of members.
        /// Otherwise returns a random member from the group. If the same-version
        /// groups have the same size, returns a member from the newer group.
        /// </summary>
        /// <returns><see cref="MemberInfo"/> if one is found or <c>null</c> otherwise.</returns>
        /// <exception cref="InvalidOperationException">If there are more than 2 distinct member versions found.</exception>
        public MemberInfo GetMemberForSql()
        {
            (MemberVersion version0, MemberVersion version1) = (null, null);
            var (count0, count1) = (0, 0);

            foreach (var member in _members.Members)
            {
                if (member.IsLiteMember)
                    continue;

                var memberVersion = member.Version;

                if (version0 == null || version0.Equals(memberVersion, ignorePatchVersion: true))
                {
                    version0 = memberVersion;
                    count0++;
                }
                else if (version1 == null || version1.Equals(memberVersion, ignorePatchVersion: true))
                {
                    version1 = memberVersion;
                    count1++;
                }
                else
                {
                    var strVersion0 = version0.ToString(ignorePatchVersion: true);
                    var strVersion1 = version1.ToString(ignorePatchVersion: true);
                    var strVersion = memberVersion.ToString(ignorePatchVersion: true);

                    throw new InvalidOperationException(
                        $"More than 2 distinct member versions found: {strVersion0}, {strVersion1}, {strVersion}"
                    );
                }
            }

            // no data members
            if (count0 == 0)
                return null;

            int count;
            MemberVersion version;

            if (count0 > count1 || (count0 == count1 && version0 > version1))
                (count, version) = (count0, version0);
            else
                (count, version) = (count1, version1);

            // otherwise return a random member from the larger group
            var randomIndex = RandomProvider.Next(count);
            foreach (var member in _members.Members)
            {
                if (!member.IsLiteMember && member.Version.Equals(version, ignorePatchVersion: true))
                {
                    randomIndex--;
                    if (randomIndex < 0)
                        return member;
                }
            }

            // should never get here
            throw new HazelcastException($"Reached unexpected state in {nameof(GetMemberForSql)}.");
        }

        /// <summary>
        /// Gets the oldest active connection.
        /// </summary>
        /// <returns>The oldest active connection, or <c>null</c> if no connection is active.</returns>
        public MemberConnection GetOldestConnection()
        {
            lock (_mutex)
                return _connections.Values
                    .Where(x => x.Active)
                    .OrderBy(x => x.ConnectTime)
                    .FirstOrDefault();
        }

        /// <summary>
        /// Tries to get a connection for a member.
        /// </summary>
        /// <param name="memberId">The identifier of the member.</param>
        /// <param name="connection">The connection.</param>
        /// <returns><c>true</c> if a connection to the specified member was found; otherwise <c>false</c>.</returns>
        /// <para>The connection should be active, but there is no guarantee it will not become immediately inactive.</para>
        public bool TryGetConnection(Guid memberId, out MemberConnection connection)
        {
            lock (_mutex) return _connections.TryGetValue(memberId, out connection);
        }

        /// <summary>
        /// Gets information about each member.
        /// </summary>
        /// <param name="liteOnly">Whether to only return lite members.</param>
        /// <returns>The current members.</returns>
        public IEnumerable<MemberInfoState> GetMembersAndState(bool liteOnly = false)
        {
            IEnumerable<MemberInfo> members = _members.Members;
            if (liteOnly) members = members.Where(x => x.IsLiteMember);

            lock (_mutex) return members.Select(x => new MemberInfoState(x, HasConnectionForMemberLocked(x))).ToList();
        }

        /// <summary>
        /// Gets information about each member.
        /// </summary>
        /// <param name="liteOnly">Whether to only return lite members.</param>
        /// <returns>The current members.</returns>
        public IEnumerable<MemberInfo> GetMembers(bool liteOnly = false)
        {
            IEnumerable<MemberInfo> members = _members.Members;
            return liteOnly ? members.Where(x => x.IsLiteMember).ToList() : members;
        }

        public IEnumerable<MemberInfo> GetMembersForConnection()
        {
            return _members.Version == InvalidMemberTableVersion ? Enumerable.Empty<MemberInfo>() : GetMembers();
        }

        /// <summary>
        /// Gets information about a member.
        /// </summary>
        /// <param name="memberId">The identifier of the member.</param>
        /// <returns>Information about the specified member, or <c>null</c> if no member with the specified identifier was found.</returns>
        public MemberInfo GetMember(Guid memberId)
        {
            return _members.TryGetMember(memberId, out var memberInfo)
                ? memberInfo
                : null;
        }

        /// <summary>
        /// Filters the members if subset cluster members is set
        /// </summary>
        /// <param name="members">Member list</param>
        /// <returns>Filtered members</returns>
        internal ICollection<MemberInfo> FilterMembers(ICollection<MemberInfo> members)
        {
            var subsetMembersIds = _subsetClusterMembers.GetSubsetMemberIds().ToList();

            var filteredMembers = members.Where(m
                => subsetMembersIds.Contains(m.Id)).ToList();

            if (_logger.IfDebug() != null)
            {
                var removedMembers = members.Where(m
                    => !subsetMembersIds.Contains(m.Id)).ToList();
                
                _logger.LogDebug("Filtered members from member view: {RemovedCount} removed, {FilteredCount} filtered," +
                                 " {MembersCount} total. Removed Member Ids :[{Members}]",
                    removedMembers.Count, filteredMembers.Count, members.Count,
<<<<<<< HEAD
                    string.Join(", ", members.Select(m => m.Id.ToShortString())));
=======
                    string.Join(", ", removedMembers.Select(m => m.Id.ToShortString())));
>>>>>>> df002229
            }
            
            return filteredMembers;
        }
        

        /// <inheritdoc />
        public async ValueTask DisposeAsync()
        {
            // no connection queue is assigned in unisocket mode
            if (_memberConnectionQueue != null)
                await _memberConnectionQueue.DisposeAsync().CfAwait();
        }
    }
}<|MERGE_RESOLUTION|>--- conflicted
+++ resolved
@@ -911,11 +911,7 @@
                 _logger.LogDebug("Filtered members from member view: {RemovedCount} removed, {FilteredCount} filtered," +
                                  " {MembersCount} total. Removed Member Ids :[{Members}]",
                     removedMembers.Count, filteredMembers.Count, members.Count,
-<<<<<<< HEAD
                     string.Join(", ", members.Select(m => m.Id.ToShortString())));
-=======
-                    string.Join(", ", removedMembers.Select(m => m.Id.ToShortString())));
->>>>>>> df002229
             }
             
             return filteredMembers;
