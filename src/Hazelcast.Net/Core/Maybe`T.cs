﻿// Copyright (c) 2008-2025, Hazelcast, Inc. All Rights Reserved.
// 
// Licensed under the Apache License, Version 2.0 (the "License");
// you may not use this file except in compliance with the License.
// You may obtain a copy of the License at
// 
// http://www.apache.org/licenses/LICENSE-2.0
// 
// Unless required by applicable law or agreed to in writing, software
// distributed under the License is distributed on an "AS IS" BASIS,
// WITHOUT WARRANTIES OR CONDITIONS OF ANY KIND, either express or implied.
// See the License for the specific language governing permissions and
// limitations under the License.
using System;

namespace Hazelcast.Core
{
    // TODO: consider implementing IStructuralEquatable

    // <pedant>
    // "A monad is just a monoid in the category of endofunctors."
    // </pedant>
    //
    // In many cases we would like to return a T? value where T can just be
    // anything, but C# 8 does not supporting nullable "anything", and we
    // have to fall back to using our own structure.
    //
    // references:
    // https://mikhail.io/2018/07/monads-explained-in-csharp-again/
    // https://gist.github.com/johnazariah/d95c03e2c56579c11272a647bab4bc38
    // https://github.com/bert2/Nullable.Extensions
    // https://github.com/AndreyTsvetkov/Functional.Maybe
    // https://habr.com/en/post/458692/

    /// <summary>
    /// Represents a value that may be missing.
    /// </summary>
    /// <typeparam name="T">The type of the value.</typeparam>
    internal readonly struct Maybe<T> : IEquatable<Maybe<T>>, IEquatable<T>
    {
        private readonly bool _hasValue;
        private readonly T _value;

        // note: the parameter-less constructor is always implied with structs

        /// <summary>
        /// Initializes a new instance of the <see cref="Maybe{T}"/> class with a value.
        /// </summary>
        /// <param name="value">The value.</param>
        private Maybe(T value)
        {
            _value = value;
            _hasValue = true;
        }

        #region Create

#pragma warning disable CA1000 // Do not declare static members on generic types

        /// <summary>
        /// Gets a <see cref="Maybe{T}"/> with no value.
        /// </summary>
        /// <returns>A <see cref="Maybe{T}"/> with no value.</returns>
        public static Maybe<T> None => default;

        /// <summary>
        /// Gets a <see cref="Maybe{T}"/> with a value.
        /// </summary>
        /// <param name="value">The value.</param>
        /// <returns>A <see cref="Maybe{T}"/> with a value.</returns>
        public static Maybe<T> Some(T value) => new Maybe<T>(value);

#pragma warning restore CA1000

        #endregion

        #region Conversions

        /// <summary>
<<<<<<< HEAD
        /// Implicitly converts a &lt;typeparamref cref="T"/&gt; value into a corresponding <see cref="Maybe{T}"/>.
=======
        /// Implicitly converts a {T} value into a corresponding <see cref="Maybe{T}"/>.
>>>>>>> f6353cb4
        /// </summary>
        /// <param name="value">The value.</param>
        public static implicit operator Maybe<T>(T value)
            => value == null ? default : new Maybe<T>(value);

        /// <summary>
        /// Implicitly converts a non-generic <see cref="Maybe"/> none value into a
        /// corresponding <see cref="Maybe{T}"/> with no value.
        /// </summary>
        /// <param name="_"></param>
        public static implicit operator Maybe<T>(Maybe _)
            => default;

        /// <summary>
        /// Explicitly converts a <see cref="Maybe{T}"/> into its value.
        /// </summary>
        /// <param name="maybe">The attempt.</param>
        public static explicit operator T(Maybe<T> maybe)
            => maybe._value;

        #endregion

        #region Value

        /// <summary>
        /// Tries to get the value.
        /// </summary>
        /// <param name="value">The value if any; otherwise the default value for <typeparamref name="T"/>.</param>
        /// <returns>Whether this instance has a value.</returns>
        public bool TryGetValue(out T value)
        {
            value = _hasValue ? _value : default;
            return _hasValue;
        }

        /// <summary>
        /// Gets this value, if it exists; otherwise the default value for <typeparamref name="T"/>.
        /// </summary>
        /// <returns>This value, if it exists; otherwise the default value for <typeparamref name="T"/>.</returns>
        public T ValueOrDefault()
            => _hasValue ? _value : default;

        /// <summary>
        /// Gets this value, if it exists; otherwise the specified value.
        /// </summary>
        /// <param name="value">The value.</param>
        /// <returns>This value, if it exists; otherwise the specified value.</returns>
        public T ValueOr(T value)
            => _hasValue ? _value : value;

        /// <summary>
        /// Deconstruct this instance.
        /// </summary>
        /// <param name="hasValue">Whether this instance has a value.</param>
        /// <param name="value">The value if any; otherwise the default value for <typeparamref name="T"/>.</param>
        public void Deconstruct(out bool hasValue, out T value)
        {
            hasValue = _hasValue;
            value = _value;
        }

        /// <summary>
        /// Whether this instance does not have a value.
        /// </summary>
        /// <returns><c>true</c> if this instance does not have a value; otherwise <c>false</c>.</returns>
        public bool IsNone => !_hasValue;

        /// <summary>
        /// Whether this instance has a value.
        /// </summary>
        /// <returns><c>true</c> if this instance has a value; otherwise <c>false</c>.</returns>
        public bool IsValue => _hasValue;

        #endregion

        #region Operations

        /// <summary>
        /// Maps this instance.
        /// </summary>
        /// <typeparam name="TResult">The type of the result of the map operation.</typeparam>
        /// <param name="map">The map function.</param>
        /// <returns>The <see cref="Maybe{TResult}"/> resulting from the map.</returns>
        public Maybe<TResult> Map<TResult>(Func<T, TResult> map)
        {
            if (map == null) throw new ArgumentNullException(nameof(map));
            return _hasValue ? map(_value) : default;
        }

        /// <summary>
        /// Combines this instance.
        /// </summary>
        /// <typeparam name="TResult">The type of the result of the combination operation.</typeparam>
        /// <param name="bind">The combinator function.</param>
        /// <returns>The <see cref="Maybe{TResult}"/> resulting from the combinations.</returns>
        public Maybe<TResult> Bind<TResult>(Func<T, Maybe<TResult>> bind)
        {
            if (bind == null) throw new ArgumentNullException(nameof(bind));
            return _hasValue ? bind(_value) : default;
        }

        /// <summary>
        /// Matches this instance.
        /// </summary>
        /// <typeparam name="TResult">The type of the result of the match operation.</typeparam>
        /// <param name="ifSome">The value to match if this instance has a value.</param>
        /// <param name="ifNone">The value to match if this instance does not have a value.</param>
        /// <returns>The <typeparamref name="TResult"/> value resulting from the match.</returns>
        public TResult Match<TResult>(TResult ifSome, TResult ifNone)
        {
            return _hasValue ? ifSome : ifNone;
        }

        /// <summary>
        /// Matches this instance.
        /// </summary>
        /// <typeparam name="TResult">The type of the result of the match operation.</typeparam>
        /// <param name="ifSome">The function to match if this instance has a value.</param>
        /// <param name="ifNone">The function to match if this instance does not have a value.</param>
        /// <returns>The <typeparamref name="TResult"/> value resulting from the match.</returns>
        public TResult Match<TResult>(Func<T, TResult> ifSome, Func<TResult> ifNone)
        {
            if (ifSome == null) throw new ArgumentNullException(nameof(ifSome));
            if (ifNone == null) throw new ArgumentNullException(nameof(ifNone));

            return _hasValue ? ifSome(_value) : ifNone();
        }

        /// <summary>
        /// Matches this instance.
        /// </summary>
        /// <typeparam name="TResult">The type of the result of the match operation.</typeparam>
        /// <param name="ifSome">The function to match if this instance has a value.</param>
        /// <param name="ifNone">The value to match if this instance does not have a value.</param>
        /// <returns>The <typeparamref name="TResult"/> value resulting from the match.</returns>
        public TResult Match<TResult>(Func<T, TResult> ifSome, TResult ifNone)
        {
            if (ifSome == null) throw new ArgumentNullException(nameof(ifSome));

            return _hasValue ? ifSome(_value) : ifNone;
        }

        /// <summary>
        /// Matches this instance.
        /// </summary>
        /// <typeparam name="TResult">The type of the result of the match operation.</typeparam>
        /// <param name="ifSome">The function to match if this instance has a value.</param>
        /// <param name="value">The value to match if this instance does not have a value.</param>
        /// <returns>The <typeparamref name="TResult"/> value resulting from the match.</returns>
        public TResult Match<TResult>(Func<TResult, T, TResult> ifSome, TResult value)
        {
            if (ifSome == null) throw new ArgumentNullException(nameof(ifSome));

            // note: this is also known as "fold"

            return _hasValue ? ifSome(value, _value) : value;
        }

        /// <summary>
        /// Matches this instance.
        /// </summary>
        /// <param name="ifSome">The action to match if this instance has a value.</param>
        /// <param name="ifNone">The action to match if this instance does not have a value.</param>
        public void Match(Action<T> ifSome, Action ifNone)
        {
            if (ifSome == null) throw new ArgumentNullException(nameof(ifSome));
            if (ifNone == null) throw new ArgumentNullException(nameof(ifNone));

            // note: purists may object to the 'Match' name

            if (_hasValue) ifSome(_value); else ifNone();
        }

        #endregion

        #region Equality

        // '==' compares references (object.ReferenceEquals) for reference types,
        // unless it is implemented for the type, whereas 'Equals' compares values.
        //
        // we do not need == for Maybe<T> and T, because of the above implicit and
        // explicit operators for converting types.
        //
        // == is ok if
        // both sides are reference types (compares references)
        // or
        // '==' has been defined for the type (which one?)
        //
        // '==' performs value-equality comparison for value types,
        // and reference-equality comparison for reference types, by default


        /// <inheritdoc />
        public override bool Equals(object obj)
        {
            return (obj is Maybe && !_hasValue) ||
                   (obj is Maybe<T> other && Equals(other));
        }

        /// <summary>
        /// Determines whether this instance is equal to another instance.
        /// </summary>
        /// <param name="other">The other instance.</param>
        /// <returns><c>true</c> if this instance is equal to the other instance; otherwise <c>false</c>.</returns>
        public bool Equals(Maybe<T> other) // IEquatable<Maybe<T>>
        {
            return _hasValue == other._hasValue &&
                   (!_hasValue || _value.Equals(other._value));
        }

        /// <summary>
        /// Determines whether this instance has a value which is is equal to another value.
        /// </summary>
        /// <param name="value">The other value.</param>
        /// <returns><c>true</c> if this instance has a value which is equal to the other value; otherwise <c>false</c>.</returns>
        public bool Equals(T value) // IEquatable<T>
        {
            return _hasValue && _value.Equals(value);
        }

        /// <summary>
        /// Determines whether two <see cref="Maybe{T}"/> instance are equal.
        /// </summary>
        /// <param name="left">The first instance.</param>
        /// <param name="right">The second instance.</param>
        /// <returns><c>true</c> if the two instances are equal; otherwise <c>false</c>.</returns>
        public static bool operator ==(Maybe<T> left, Maybe<T> right)
            => left.Equals(right);

        /// <summary>
        /// Determines whether two <see cref="Maybe{T}"/> instance are different.
        /// </summary>
        /// <param name="left">The first instance.</param>
        /// <param name="right">The second instance.</param>
        /// <returns><c>true</c> if the two instances are different; otherwise <c>false</c>.</returns>
        public static bool operator !=(Maybe<T> left, Maybe<T> right)
            => !left.Equals(right);

        /// <inheritdoc />
        public override int GetHashCode() => _hasValue ? _value.GetHashCode() : 0;

        #endregion

        /// <inheritdoc />
        public override string ToString()
        {
            return $"HasValue = {(_hasValue ? "true" : "false")}{(_hasValue ? ", Value = " + _value : "")}";
        }
    }
}<|MERGE_RESOLUTION|>--- conflicted
+++ resolved
@@ -77,11 +77,7 @@
         #region Conversions
 
         /// <summary>
-<<<<<<< HEAD
-        /// Implicitly converts a &lt;typeparamref cref="T"/&gt; value into a corresponding <see cref="Maybe{T}"/>.
-=======
         /// Implicitly converts a {T} value into a corresponding <see cref="Maybe{T}"/>.
->>>>>>> f6353cb4
         /// </summary>
         /// <param name="value">The value.</param>
         public static implicit operator Maybe<T>(T value)
