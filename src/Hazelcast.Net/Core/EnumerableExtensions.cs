--- conflicted
+++ resolved
@@ -133,7 +133,6 @@
             => source.ToDictionary(x => x.Key, x => x.Value);
 
         /// <summary>
-<<<<<<< HEAD
         /// Enumerates <paramref name="source"/> to a new <see cref="List{T}"/> starting from <paramref name="initialCapacity"/> size.
         /// This allows to avoid or minimize list resizing if number of elements is known fully or approximately.
         /// </summary>
@@ -143,7 +142,7 @@
             list.AddRange(source);
             return list;
         }
-=======
+
         /// Deconstructs an <see cref="IEnumerable{T}"/> into its items.
         /// </summary>
         /// <typeparam name="T">The type of the items.</typeparam>
@@ -256,6 +255,5 @@
         /// <returns>An <see cref="IEnumerable{T}"/> of <see cref="KeyValuePair{TKey,TValue}"/> whose elements are the result of the transform function on each element of the source.</returns>
         public static IEnumerable<TResult> SelectPair<TKey, TValue, TResult>(this IEnumerable<KeyValuePair<TKey, TValue>> source, Func<TKey, TValue, int, TResult> selector)
             => source.Select((pair, index) => selector(pair.Key, pair.Value, index));
->>>>>>> bc39ed9c
     }
 }