--- conflicted
+++ resolved
@@ -14,11 +14,7 @@
 
 using System;
 using System.Diagnostics;
-<<<<<<< HEAD
-using Hazelcast.Sql;
-=======
 using Hazelcast.Models;
->>>>>>> 2697878d
 
 namespace Hazelcast.Core
 {
