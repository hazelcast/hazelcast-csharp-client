--- conflicted
+++ resolved
@@ -91,18 +91,9 @@
 
   <ItemGroup>
     <!-- note: requires analyzer version 3.3.4+ in order to support merging files -->
-<<<<<<< HEAD
-    <AdditionalFiles Include="PublicAPI/net9.0/PublicAPI.Shipped.txt" Condition=" '$(TargetFramework)' == 'net9.0' " />
     <AdditionalFiles Include="PublicAPI/net8.0/PublicAPI.Shipped.txt" Condition=" '$(TargetFramework)' == 'net8.0' " />
     <AdditionalFiles Include="PublicAPI/netstandard2.0/PublicAPI.Shipped.txt" Condition=" '$(TargetFramework)' == 'netstandard2.0' " />
     <AdditionalFiles Include="PublicAPI/netstandard2.1/PublicAPI.Shipped.txt" Condition=" '$(TargetFramework)' == 'netstandard2.1' " />
-    
-    <AdditionalFiles Include="PublicAPI/net9.0/PublicAPI.Unshipped.txt" Condition=" '$(TargetFramework)' == 'net9.0' " />
-=======
-    <AdditionalFiles Include="PublicAPI/net8.0/PublicAPI.Shipped.txt" Condition=" '$(TargetFramework)' == 'net8.0' " />
-    <AdditionalFiles Include="PublicAPI/netstandard2.0/PublicAPI.Shipped.txt" Condition=" '$(TargetFramework)' == 'netstandard2.0' " />
-    <AdditionalFiles Include="PublicAPI/netstandard2.1/PublicAPI.Shipped.txt" Condition=" '$(TargetFramework)' == 'netstandard2.1' " />
->>>>>>> f6353cb4
     <AdditionalFiles Include="PublicAPI/net8.0/PublicAPI.Unshipped.txt" Condition=" '$(TargetFramework)' == 'net8.0' " />
     <AdditionalFiles Include="PublicAPI/netstandard2.0/PublicAPI.Unshipped.txt" Condition=" '$(TargetFramework)' == 'netstandard2.0' " />
     <AdditionalFiles Include="PublicAPI/netstandard2.1/PublicAPI.Unshipped.txt" Condition=" '$(TargetFramework)' == 'netstandard2.1' " />
