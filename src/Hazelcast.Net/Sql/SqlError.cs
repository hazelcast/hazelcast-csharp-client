--- conflicted
+++ resolved
@@ -29,15 +29,11 @@
 
         public string Suggestion { get; }
 
-<<<<<<< HEAD
-        public string CauseStackTrace { get; }
-=======
         public bool HasSuggestion => !string.IsNullOrEmpty(Suggestion);
 
         public string CauseStackTrace { get; }
         
         public bool HasCauseStackTrace => !string.IsNullOrEmpty(CauseStackTrace);
->>>>>>> 7c75b2e8
 
         /// <summary>
         /// Creates a new instance of <see cref="SqlError"/> class.
