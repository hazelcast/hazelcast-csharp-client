--- conflicted
+++ resolved
@@ -25,21 +25,16 @@
 
         public string Message { get; }
 
-<<<<<<< HEAD
-=======
-        public string CauseStackTrace { get; }
-        public bool HasCauseStackTrace { get; set; }
->>>>>>> 1b8274e6
         public Guid OriginatingMemberId { get; }
 
         public string Suggestion { get; }
 
-<<<<<<< HEAD
+        public bool HasSuggestion => !string.IsNullOrEmpty(Suggestion);
+
         public string CauseStackTrace { get; }
+        
+        public bool HasCauseStackTrace => !string.IsNullOrEmpty(CauseStackTrace);
 
-=======
-        //(code, message, originatingMemberId, isSuggestionExists, suggestion, isCauseStackTraceExists, causeStackTrace);
->>>>>>> 1b8274e6
         /// <summary>
         /// Creates a new instance of <see cref="SqlError"/> class.
         /// </summary>
@@ -47,8 +42,6 @@
         {
             Code = code;
             Message = message;
-            HasCauseStackTrace = hasCauseStackTrace;
-            CauseStackTrace = causeStackTrace;
             OriginatingMemberId = originatingMemberId;
             if (hasSuggestion) Suggestion = suggestion;
             if (hasCauseStackTrace) CauseStackTrace = causeStackTrace;
