﻿// Copyright (c) 2008-2025, Hazelcast, Inc. All Rights Reserved.
// 
// Licensed under the Apache License, Version 2.0 (the "License");
// you may not use this file except in compliance with the License.
// You may obtain a copy of the License at
// 
// http://www.apache.org/licenses/LICENSE-2.0
// 
// Unless required by applicable law or agreed to in writing, software
// distributed under the License is distributed on an "AS IS" BASIS,
// WITHOUT WARRANTIES OR CONDITIONS OF ANY KIND, either express or implied.
// See the License for the specific language governing permissions and
// limitations under the License.
using System.Threading.Tasks;
using Hazelcast.Exceptions;

namespace Hazelcast.DistributedObjects
{
    /// <summary>
    /// Represents a cluster-wide unique identifier generator. The identifiers are <see cref="long"/> primitive values
    /// in the range from <c>0</c> to <see cref="long.MaxValue"/>, and are k-ordered (roughly ordered).
    /// </summary>
    /// <remarks>
    /// <para>The identifiers contain a timestamp component, and a member identifier component which is assigned
    /// when the member joins the cluster. This allows identifiers to be ordered and unique without any coordination
    /// between members, thus making the generator safe even in split-brain scenario.</para>
    /// <para>The timestamp component is composed of 41 bits representing milliseconds since Jan. 1st, 2018 00:00UTC.
    /// This caps the useful lifespan of the generator to little less that 70 years, i.e. until ~2088.</para>
    /// <para>The sequence component is composed of 6 bits. If more than 64 identifiers are requested in a single
    /// milliseconds, identifiers will gracefully overflow to the next milliseconds while still guaranteeing uniqueness.</para>
    /// <para>The member-side implementation does not allow overflowing by more than 15 seconds, and if identifiers are
    /// requested at a higher rate, calls will block. Note that however clients are able to generate identifiers faster,
    /// because each call goes to a different (random) member and the 64 identifiers/ms limit is for one single member.</para>
    /// <para>It is possible to generate identifiers on any member or client as lon as there is at least one member with
    /// join version smaller than 2^16 in the cluster. The remedy is to restart the cluster, and then node identifiers
    /// will be assigned from zero again. Uniqueness after a restart is guaranteed by the timestamp component.</para>
    /// 
    /// <para>Timestamp component is in milliseconds since 1.1.2018, 0:00 UTC and has 41 bits.
    /// This caps the useful lifespan of the generator to little less than 70 years (until ~2088).
    /// The sequence component is 6 bits. If more than 64 IDs are requested in single millisecond,
    /// IDs will gracefully overflow to the next millisecond and uniqueness is guaranteed in this case.
    /// The implementation does not allow overflowing by more than 15 seconds,
    /// if IDs are requested at higher rate, the call will block.
    /// Note, however, that clients are able to generate even faster because each call goes to a different (random) member,
<<<<<<< HEAD
    /// and the 64 IDs/ms limit is for single member.</para>
=======
    /// and the 64 IDs/ms limit is for single member.
>>>>>>> 35b11ce6
    /// <para>
    /// It is possible to generate IDs on any member or client as long as there is at least one member with join version smaller than 2^16 in the cluster.
    /// The remedy is to restart the cluster: nodeId will be assigned from zero again.
    /// Uniqueness after the restart will be preserved thanks to the timestamp component.
    /// </para>
    /// </remarks>
    public interface IFlakeIdGenerator: IDistributedObject
    {
        /// <summary>
        /// Gets a new cluster-wide unique identifier.
        /// </summary>
        /// <remarks>
        /// <para>
        /// This method goes to a random member and gets a batch of IDs, which will then be returned locally for limited time.
        /// The pre-fetch size and the validity time can be configured via <see cref="FlakeIdGeneratorOptions"/>.
        /// </para>
        /// <para>Values returned from this method may not be strictly ordered.</para>
        /// </remarks>
        /// <returns>A <see cref="long"/> value representing a cluster-wide unique identifier.</returns>
        ///
        /// <exception cref="HazelcastException">
        /// If node ID for all members in the cluster is out of valid range.
        /// </exception>
        ValueTask<long> GetNewIdAsync();
    }
}<|MERGE_RESOLUTION|>--- conflicted
+++ resolved
@@ -42,11 +42,8 @@
     /// The implementation does not allow overflowing by more than 15 seconds,
     /// if IDs are requested at higher rate, the call will block.
     /// Note, however, that clients are able to generate even faster because each call goes to a different (random) member,
-<<<<<<< HEAD
-    /// and the 64 IDs/ms limit is for single member.</para>
-=======
     /// and the 64 IDs/ms limit is for single member.
->>>>>>> 35b11ce6
+    /// </para>
     /// <para>
     /// It is possible to generate IDs on any member or client as long as there is at least one member with join version smaller than 2^16 in the cluster.
     /// The remedy is to restart the cluster: nodeId will be assigned from zero again.
