﻿// Copyright (c) 2008-2025, Hazelcast, Inc. All Rights Reserved.
// 
// Licensed under the Apache License, Version 2.0 (the "License");
// you may not use this file except in compliance with the License.
// You may obtain a copy of the License at
// 
// http://www.apache.org/licenses/LICENSE-2.0
// 
// Unless required by applicable law or agreed to in writing, software
// distributed under the License is distributed on an "AS IS" BASIS,
// WITHOUT WARRANTIES OR CONDITIONS OF ANY KIND, either express or implied.
// See the License for the specific language governing permissions and
// limitations under the License.
using System;
using Hazelcast.Models;

namespace Hazelcast.DistributedObjects
{
    /// <summary>
<<<<<<< HEAD
    /// Represents map entry invalidated event arguments.
=======
    /// Represents a map entry invalidated event arguments.
>>>>>>> f6353cb4
    /// </summary>
    /// <typeparam name="TKey"></typeparam>
    /// <typeparam name="TValue"></typeparam>
    public sealed class MapEntryInvalidatedEventArgs<TKey, TValue> : MapEntryEventArgsBase<TKey>
    {
        /// <summary>
<<<<<<< HEAD
        ///  Initializes a new instance of the <see cref="MapEntryInvalidatedEventArgs{TKey, TValue}" /> class.
        /// </summary>
        /// <param name="member">The member raising the event. </param>
        /// <param name="key">The key of the invalidated entry. </param>
=======
        /// Initializes a new instance of the <see cref="MapEntryInvalidatedEventArgs{TKey, TValue}"/> class.
        /// </summary>
        /// <param name="member"></param>
        /// <param name="key"></param>
>>>>>>> f6353cb4
        /// <param name="state"></param>
        public MapEntryInvalidatedEventArgs(MemberInfo member, Lazy<TKey> key, object state)
            : base(member, key, state)
        { }
    }
}<|MERGE_RESOLUTION|>--- conflicted
+++ resolved
@@ -17,28 +17,17 @@
 namespace Hazelcast.DistributedObjects
 {
     /// <summary>
-<<<<<<< HEAD
-    /// Represents map entry invalidated event arguments.
-=======
     /// Represents a map entry invalidated event arguments.
->>>>>>> f6353cb4
     /// </summary>
     /// <typeparam name="TKey"></typeparam>
     /// <typeparam name="TValue"></typeparam>
     public sealed class MapEntryInvalidatedEventArgs<TKey, TValue> : MapEntryEventArgsBase<TKey>
     {
         /// <summary>
-<<<<<<< HEAD
-        ///  Initializes a new instance of the <see cref="MapEntryInvalidatedEventArgs{TKey, TValue}" /> class.
-        /// </summary>
-        /// <param name="member">The member raising the event. </param>
-        /// <param name="key">The key of the invalidated entry. </param>
-=======
         /// Initializes a new instance of the <see cref="MapEntryInvalidatedEventArgs{TKey, TValue}"/> class.
         /// </summary>
         /// <param name="member"></param>
         /// <param name="key"></param>
->>>>>>> f6353cb4
         /// <param name="state"></param>
         public MapEntryInvalidatedEventArgs(MemberInfo member, Lazy<TKey> key, object state)
             : base(member, key, state)
