--- conflicted
+++ resolved
@@ -24,11 +24,7 @@
         /// <summary>
         /// Initializes a new instance of the <see cref="ReliableTopicExceptionEventArgs"/> class.
         /// </summary>
-<<<<<<< HEAD
-        /// <param name="exception"></param>
-=======
         /// <param name="exception">The exception that triggers the event.</param>
->>>>>>> f6353cb4
         /// <param name="sequence">The sequence of the message in the ring buffer.</param>
         /// <param name="state">A state object</param>
         public ReliableTopicExceptionEventArgs(Exception exception, long sequence, object state)
