﻿// Copyright (c) 2008-2025, Hazelcast, Inc. All Rights Reserved.
// 
// Licensed under the Apache License, Version 2.0 (the "License");
// you may not use this file except in compliance with the License.
// You may obtain a copy of the License at
// 
// http://www.apache.org/licenses/LICENSE-2.0
// 
// Unless required by applicable law or agreed to in writing, software
// distributed under the License is distributed on an "AS IS" BASIS,
// WITHOUT WARRANTIES OR CONDITIONS OF ANY KIND, either express or implied.
// See the License for the specific language governing permissions and
// limitations under the License.
using System.Collections.Generic;
using System.Threading;
using System.Threading.Tasks;

namespace Hazelcast.DistributedObjects
{
    /// <summary>A Ringbuffer is a data-structure where the content is stored in a ring like structure.</summary>
    /// <remarks>
    /// A Ringbuffer is a data-structure where the content is stored in a ring like structure. A ringbuffer has a capacity so it
    /// won't grow beyond that capacity and endanger the stability of the system. If that capacity is exceeded, than the oldest
    /// item in the ringbuffer is overwritten.
    /// The ringbuffer has 2 always incrementing sequences:
    /// <ol>
    /// <li>
    /// tailSequence: this is the side where the youngest item is found. So the tail is the side of the ringbuffer where
    /// items are added to.
    /// </li>
    /// <li>
    /// headSequence: this is the side where the oldest items are found. So the head is the side where items gets
    /// discarded.
    /// </li>
    /// </ol>
    /// The items in the ringbuffer can be found by a sequence that is in between (inclusive) the head and tail sequence.
    /// If data is read from a ringbuffer with a sequence that is smaller than the headSequence, it means that the data
    /// is not available anymore and a
    /// <b>StaleSequenceException</b>
    /// is thrown.
    /// A Ringbuffer currently is not a distributed data-structure. So all data is stored in a single partition; comparable to the
    /// IQueue implementation. But we'll provide an option to partition the data in the near future.
    /// A Ringbuffer can be used in a similar way as a queue, but one of the key differences is that a queue.take is destructive,
    /// meaning that only 1 thread is able to take an item. A ringbuffer.read is not destructive, so you can have multiple threads
    /// reading the same item multiple times.
    /// The Ringbuffer is the backing data-structure for the reliable
    /// <see cref="IHTopic{T}"/>
    /// implementation.
    /// </remarks>
    public interface IHRingBuffer<TItem> : IDistributedObject
    {
        /// <summary>Adds an item to the tail of the Ringbuffer.</summary>
        /// <remarks>
        /// Adds an item to the tail of the Ringbuffer. If there is no space in the Ringbuffer, the Add will overwrite the oldest
        /// item in the ringbuffer no matter what the ttl is. For more control on this behavior, check the
        /// <see cref="AddAsync"/>
        /// and the
        /// <see cref="OverflowPolicy"/>
        /// .
        /// The returned value is the sequence of the added item. Using this sequence you can read the added item.
        /// <h3>Using the sequence as id</h3>
        /// This sequence will always be unique for this Ringbuffer instance so it can be used as a unique id generator if you are
        /// publishing items on this Ringbuffer. However you need to take care of correctly determining an initial id when any node
        /// uses the ringbuffer for the first time. The most reliable way to do that is to write a dummy item into the ringbuffer and
        /// use the returned sequence as initial id. On the reading side, this dummy item should be discard. Please keep in mind that
        /// this id is not the sequence of the item you are about to publish but from a previously published item. So it can't be used
        /// to find that item.
        /// </remarks>
        /// <param name="item">the item to Add.</param>
        /// <returns>the sequence of the added item.</returns>
        /// <exception cref="System.ArgumentNullException">if item is null.</exception>
        /// <seealso cref="AddAsync(TItem, OverflowPolicy)"/>
        Task<long> AddAsync(TItem item);

        /// <summary>Adds all the items of a collection to the tail of the Ringbuffer.</summary>
        /// <remarks>
        /// Adds all the items of a collection to the tail of the Ringbuffer.
        /// A addAll is likely to outperform multiple calls to
<<<<<<< HEAD
        /// <see cref="AddAsync(TItem, OverflowPolicy)"/>
=======
        /// <b>add</b>
>>>>>>> f6353cb4
        /// due to better io utilization and a reduced number
        /// of executed operations.
        /// If the batch is empty, the call is ignored.
        /// When the collection is not empty, the content is copied into a different data-structure. This means that:
        /// <ol>
        /// <li>after this call completes, the collection can be re-used.</li>
        /// <li>the collection doesn't need to be serializable</li>
        /// </ol>
        /// If the collection is larger than the capacity of the ringbuffer, then the items that were written first will
        /// be overwritten. Therefor this call will not block.
        /// The items are inserted in the order of the Iterator of the collection. If an addAll is executed concurrently with
        /// an Add or addAll, no guarantee is given that items are contiguous.
        /// The result of the future contains the sequenceId of the last written item
        /// </remarks>
        /// <param name="items">the batch of items to Add.</param>
        /// <param name="overflowPolicy">overflow policy to use</param>
        /// <returns>the ICompletableFuture to synchronize on completion.</returns>
        /// <exception cref="System.ArgumentNullException">
        /// if batch is null,
        /// or if an item in this batch is null
        /// or if overflowPolicy is null
        /// </exception>
        /// <exception cref="System.ArgumentException">if collection is empty</exception>
        Task<long> AddAllAsync(ICollection<TItem> items, OverflowPolicy overflowPolicy);

        /// <summary>
        /// Asynchronously writes an item with a configurable
        /// <see cref="OverflowPolicy"/>
        /// .
        /// If there is space in the ringbuffer, the call will return the sequence of the written item.
        /// If there is no space, it depends on the overflow policy what happens:
        /// <ol>
        /// <li>
        /// <see cref="OverflowPolicy.Overwrite"/>
        /// : we just overwrite the oldest item in the ringbuffer and we violate
        /// the ttl</li>
        /// <li>
        /// <see cref="OverflowPolicy.Fail"/>
        /// : we return -1 </li>
        /// </ol>
        /// The reason that FAIL exist is to give the opportunity to obey the ttl. If blocking behavior is required,
        /// this can be implemented using retrying in combination with a exponential backoff. Example:
        /// <code>
        /// int sleepMs = 100;
        /// for (; ; ) {
        /// long result = ringbuffer.AddAsync(item, OverflowPolicy.Fail).Result;
        /// if (result != -1) {
        /// break;
        /// }
        /// Thread.Sleep(sleepMs);
        /// sleepMs = Math.Min(5000, sleepMs * 2);
        /// }
        /// </code>
        /// </summary>
        /// <param name="item">the item to Add</param>
        /// <param name="overflowPolicy">the OverflowPolicy to use.</param>
        /// <returns>the sequenceId of the added item, or -1 if the Add failed.</returns>
        /// <exception cref="System.ArgumentNullException">if item or overflowPolicy is null.</exception>
        Task<long> AddAsync(TItem item, OverflowPolicy overflowPolicy);

        /// <summary>Returns the capacity of this Ringbuffer.</summary>
        /// <returns>the capacity.</returns>
        Task<long> GetCapacityAsync();

        /// <summary>Returns the sequence of the head.</summary>
        /// <remarks>
        /// Returns the sequence of the head. The head is the side of the ringbuffer where the oldest items in the
        /// ringbuffer are found.
        /// If the RingBuffer is empty, the head will be one more than the tail.
        /// The initial value of the head is 0 (1 more than tail).
        /// </remarks>
        /// <returns>the sequence of the head.</returns>
        Task<long> GetHeadSequenceAsync();

        /// <summary>Reads a batch of items from the Ringbuffer.</summary>
        /// <remarks>
        /// Reads a batch of items from the Ringbuffer. If the number of available items after the first read item is smaller than
        /// the maxCount, these items are returned. So it could be the number of items read is smaller than the maxCount.
        /// If there are less items available than minCount, then this call blocks.
        /// Reading a batch of items is likely to perform better because less overhead is involved.
        /// </remarks>
        /// <param name="startSequence">the startSequence of the first item to read.</param>
        /// <param name="minCount">the minimum number of items to read.</param>
        /// <param name="maxCount">the maximum number of items to read.</param>
        /// <returns>a future containing the items read.</returns>
        /// <exception cref="System.ArgumentException">
        /// if startSequence is smaller than 0
        /// or if startSequence larger than
<<<<<<< HEAD
        /// <see cref="GetTailSequenceAsync()"/>
=======
        /// <b>tailSequence()</b>
>>>>>>> f6353cb4
        /// or if minCount smaller than 0
        /// or if minCount larger than maxCount,
        /// or if maxCount larger than the capacity of the ringbuffer
        /// or if maxCount larger than 1000 (to prevent overload)
        /// </exception>
        Task<IReadOnlyList<TItem>> ReadManyAsync(long startSequence, int minCount, int maxCount);

        /// <summary>
        /// Reads a batch of items from the Ringbuffer with sequence information.
        /// </summary>
        /// <remarks>
        /// <see cref="IRingBufferResultSet{TItem}"/> provides information about sequence of the items on top of <see cref="ReadManyAsync"/>.
        /// NOTE: If number of items available is less than minCount, this call blocks. 
        /// </remarks>
        /// <param name="startSequence">the startSequence of the first item to read.</param>
        /// <param name="minCount">the minimum number of items to read.</param>
        /// <param name="maxCount">the maximum number of items to read.</param>
        /// <param name="cancellationToken"></param>
        /// <returns>a future containing the items read.</returns>
        /// <exception cref="System.ArgumentException">
        /// if startSequence is smaller than 0
        /// or if startSequence larger than
<<<<<<< HEAD
        /// <see cref="GetTailSequenceAsync()"/>
=======
        /// <b>tailSequence()</b>
>>>>>>> f6353cb4
        /// or if minCount smaller than 0
        /// or if minCount larger than maxCount,
        /// or if maxCount larger than the capacity of the ringbuffer
        /// or if maxCount larger than 1000 (to prevent overload)
        /// </exception>
        Task<IRingBufferResultSet<TItem>> ReadManyWithResultSetAsync(long startSequence, int minCount, int maxCount, CancellationToken cancellationToken=default);

        /// <summary>Reads one item from the Ringbuffer.</summary>
        /// <remarks>
        /// Reads one item from the Ringbuffer.
        /// If the sequence is one beyond the current tail, this call blocks until an item is added.
        /// This means that the ringbuffer can be processed using the following idiom:
        /// <code>
        /// Ringbuffer&lt;String&gt; ringbuffer = hz.GetRingbuffer("rb");
        /// long seq = ringbuffer.HeadSequence();
        /// while(true){
        /// String item = ringbuffer.ReadOne(seq);
        /// seq++;
        /// ... process item
        /// }
        /// </code>
        /// This method is not destructive unlike e.g. a queue.take. So the same item can be read by multiple readers or it can be
        /// read multiple times by the same reader.
        /// Currently it isn't possible to control how long this call is going to block. In the future we could Add e.g.
        /// tryReadOne(long sequence, long timeout, TimeUnit unit).
        /// </remarks>
        /// <param name="sequence">the sequence of the item to read.</param>
        /// <returns>the read item</returns>
        /// <exception cref="StaleSequenceException">
        /// if the sequence is smaller then
        /// <see cref="IHRingBuffer{TItem}.GetHeadSequenceAsync()"/>
        /// . Because a
        /// Ringbuffer won't store all event indefinitely, it can be that the data for the
        /// given sequence doesn't exist anymore and the
        /// <see cref="StaleSequenceException"/>
        /// is thrown. It is up to the caller to deal with this particular situation, e.g.
        /// throw an Exception or restart from the last known head. That is why the
        /// StaleSequenceException contains the last known head.
        /// </exception>
        /// <exception cref="System.ArgumentException">
        /// if sequence is smaller than 0 or larger than
        /// <see cref="IHRingBuffer{TItem}.GetTailSequenceAsync()"/>
        /// +1.
        /// </exception>
        /// <exception cref="System.Exception">if the call is interrupted while blocking.</exception>
        ValueTask<TItem> ReadOneAsync(long sequence);

        /// <summary>Returns the remaining capacity of the ringbuffer.</summary>
        /// <remarks>
        /// Returns the remaining capacity of the ringbuffer.
        /// The returned value could be stale as soon as it is returned.
        /// If ttl is not set, the remaining capacity will always be the capacity.
        /// </remarks>
        /// <returns>the remaining capacity.</returns>
        Task<long> GetRemainingCapacityAsync();

        /// <summary>Returns number of items in the ringbuffer.</summary>
        /// <remarks>
        /// Returns number of items in the ringbuffer.
        /// If no ttl is set, the size will always be equal to capacity after the head completed the first loop
        /// around the ring. This is because no items are getting retired.
        /// </remarks>
        /// <returns>the size.</returns>
        Task<long> GetSizeAsync();

        /// <summary>Returns the sequence of the tail.</summary>
        /// <remarks>
        /// Returns the sequence of the tail. The tail is the side of the ringbuffer where the items are added to.
        /// The initial value of the tail is -1.
        /// </remarks>
        /// <returns>the sequence of the tail.</returns>
        Task<long> GetTailSequenceAsync();

        /// <summary>
<<<<<<< HEAD
        /// Returns the maximum batch size.
=======
        /// 
>>>>>>> f6353cb4
        /// </summary>
        int MaxBatchSize { get; }
    }
}<|MERGE_RESOLUTION|>--- conflicted
+++ resolved
@@ -69,18 +69,14 @@
         /// <param name="item">the item to Add.</param>
         /// <returns>the sequence of the added item.</returns>
         /// <exception cref="System.ArgumentNullException">if item is null.</exception>
-        /// <seealso cref="AddAsync(TItem, OverflowPolicy)"/>
+        /// <seealso cref="AddAsync"/>
         Task<long> AddAsync(TItem item);
 
         /// <summary>Adds all the items of a collection to the tail of the Ringbuffer.</summary>
         /// <remarks>
         /// Adds all the items of a collection to the tail of the Ringbuffer.
         /// A addAll is likely to outperform multiple calls to
-<<<<<<< HEAD
-        /// <see cref="AddAsync(TItem, OverflowPolicy)"/>
-=======
         /// <b>add</b>
->>>>>>> f6353cb4
         /// due to better io utilization and a reduced number
         /// of executed operations.
         /// If the batch is empty, the call is ignored.
@@ -169,11 +165,7 @@
         /// <exception cref="System.ArgumentException">
         /// if startSequence is smaller than 0
         /// or if startSequence larger than
-<<<<<<< HEAD
-        /// <see cref="GetTailSequenceAsync()"/>
-=======
         /// <b>tailSequence()</b>
->>>>>>> f6353cb4
         /// or if minCount smaller than 0
         /// or if minCount larger than maxCount,
         /// or if maxCount larger than the capacity of the ringbuffer
@@ -196,11 +188,7 @@
         /// <exception cref="System.ArgumentException">
         /// if startSequence is smaller than 0
         /// or if startSequence larger than
-<<<<<<< HEAD
-        /// <see cref="GetTailSequenceAsync()"/>
-=======
         /// <b>tailSequence()</b>
->>>>>>> f6353cb4
         /// or if minCount smaller than 0
         /// or if minCount larger than maxCount,
         /// or if maxCount larger than the capacity of the ringbuffer
@@ -231,7 +219,7 @@
         /// <returns>the read item</returns>
         /// <exception cref="StaleSequenceException">
         /// if the sequence is smaller then
-        /// <see cref="IHRingBuffer{TItem}.GetHeadSequenceAsync()"/>
+        /// <see cref="IHRingBuffer{TItem}.HeadSequence()"/>
         /// . Because a
         /// Ringbuffer won't store all event indefinitely, it can be that the data for the
         /// given sequence doesn't exist anymore and the
@@ -242,7 +230,7 @@
         /// </exception>
         /// <exception cref="System.ArgumentException">
         /// if sequence is smaller than 0 or larger than
-        /// <see cref="IHRingBuffer{TItem}.GetTailSequenceAsync()"/>
+        /// <see cref="IHRingBuffer{TItem}.TailSequence()"/>
         /// +1.
         /// </exception>
         /// <exception cref="System.Exception">if the call is interrupted while blocking.</exception>
@@ -275,11 +263,7 @@
         Task<long> GetTailSequenceAsync();
 
         /// <summary>
-<<<<<<< HEAD
-        /// Returns the maximum batch size.
-=======
         /// 
->>>>>>> f6353cb4
         /// </summary>
         int MaxBatchSize { get; }
     }
