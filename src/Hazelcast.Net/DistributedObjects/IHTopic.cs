﻿// Copyright (c) 2008-2025, Hazelcast, Inc. All Rights Reserved.
// 
// Licensed under the Apache License, Version 2.0 (the "License");
// you may not use this file except in compliance with the License.
// You may obtain a copy of the License at
// 
// http://www.apache.org/licenses/LICENSE-2.0
// 
// Unless required by applicable law or agreed to in writing, software
// distributed under the License is distributed on an "AS IS" BASIS,
// WITHOUT WARRANTIES OR CONDITIONS OF ANY KIND, either express or implied.
// See the License for the specific language governing permissions and
// limitations under the License.
using System;
using System.Threading.Tasks;

namespace Hazelcast.DistributedObjects
{
    /// <summary>
    ///     Hazelcast provides distribution mechanism for publishing messages that are delivered to multiple subscribers
    ///     which is also known as publish/subscribe (pub/sub) messaging model.
    /// </summary>
    /// <remarks>
    ///     <p>Hazelcast provides distribution mechanism for publishing messages that are delivered to multiple subscribers
    ///     which is also known as publish/subscribe (pub/sub) messaging model. Publish and subscriptions are cluster-wide.
    ///     When a member subscribes for a topic, it is actually registering for messages published by any member in the
    ///     cluster,
    ///     including the new members joined after you added the listener.
    ///     </p>
    ///     Messages are ordered, meaning, listeners(subscribers)
    ///     will process the messages in the order they are actually published. If cluster member M publishes messages
    ///     m1, m2, m3...mn to a topic T, then Hazelcast makes sure that all of the subscribers of topic T will receive
    ///     and process m1, m2, m3...mn in order.
    /// </remarks>
    public interface IHTopic<T> : IDistributedObject
    {
        /// <summary>Subscribes to this topic.</summary>
<<<<<<< HEAD
        /// <param name="events">The events received from the topic</param>
=======
        /// <param name="events">Handler for events.</param>
>>>>>>> f6353cb4
        /// <param name="state">A state object.</param>
        Task<Guid> SubscribeAsync(Action<TopicEventHandlers<T>> events, object state = null);

        /// <summary>Stops receiving messages for the given message listener.</summary>
        /// <remarks>
        ///     Stops receiving messages for the given message listener. If the given listener already removed,
        ///     this method does nothing.
        /// </remarks>
        /// <param name="subscriptionId">Id of listener registration.</param>
        /// <returns>Whether the operation completed successfully.</returns>
        /// <remarks>
        /// <para>Once this method has been invoked, and whatever its result, the subscription is
        /// de-activated, which means that no events will trigger anymore, even if the client
        /// receives event messages from the servers.</para>
        /// <para>If this method returns <c>false</c>, then one or more client connection has not
        /// been able to get its server to remove the subscription. Even though no events will
        /// trigger anymore, the server may keep sending (ignored) event messages. It is therefore
        /// recommended to retry unsubscribing until it is successful.</para>
        /// </remarks>
        ValueTask<bool> UnsubscribeAsync(Guid subscriptionId);

        /// <summary>Publishes the message to all subscribers of this topic</summary>
<<<<<<< HEAD
        /// <param name="message"></param>
=======
        /// <param name="message">The message.</param>
>>>>>>> f6353cb4
        Task PublishAsync(T message);
    }
}<|MERGE_RESOLUTION|>--- conflicted
+++ resolved
@@ -35,11 +35,7 @@
     public interface IHTopic<T> : IDistributedObject
     {
         /// <summary>Subscribes to this topic.</summary>
-<<<<<<< HEAD
-        /// <param name="events">The events received from the topic</param>
-=======
         /// <param name="events">Handler for events.</param>
->>>>>>> f6353cb4
         /// <param name="state">A state object.</param>
         Task<Guid> SubscribeAsync(Action<TopicEventHandlers<T>> events, object state = null);
 
@@ -62,11 +58,7 @@
         ValueTask<bool> UnsubscribeAsync(Guid subscriptionId);
 
         /// <summary>Publishes the message to all subscribers of this topic</summary>
-<<<<<<< HEAD
-        /// <param name="message"></param>
-=======
         /// <param name="message">The message.</param>
->>>>>>> f6353cb4
         Task PublishAsync(T message);
     }
 }