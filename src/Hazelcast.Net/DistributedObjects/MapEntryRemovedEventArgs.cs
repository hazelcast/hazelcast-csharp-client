--- conflicted
+++ resolved
@@ -17,11 +17,7 @@
 namespace Hazelcast.DistributedObjects
 {
     /// <summary>
-<<<<<<< HEAD
-    ///  Represents map entry removed event arguments.
-=======
     /// Represents a map entry removed event arguments.
->>>>>>> f6353cb4
     /// </summary>
     /// <typeparam name="TKey"></typeparam>
     /// <typeparam name="TValue"></typeparam>
