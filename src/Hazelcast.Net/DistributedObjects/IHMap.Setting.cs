﻿// Copyright (c) 2008-2025, Hazelcast, Inc. All Rights Reserved.
// 
// Licensed under the Apache License, Version 2.0 (the "License");
// you may not use this file except in compliance with the License.
// You may obtain a copy of the License at
// 
// http://www.apache.org/licenses/LICENSE-2.0
// 
// Unless required by applicable law or agreed to in writing, software
// distributed under the License is distributed on an "AS IS" BASIS,
// WITHOUT WARRANTIES OR CONDITIONS OF ANY KIND, either express or implied.
// See the License for the specific language governing permissions and
// limitations under the License.
using System;
using System.Threading.Tasks;

namespace Hazelcast.DistributedObjects
{
    public partial interface IHMap<TKey, TValue> // Setting
    {
        /// <summary>
        /// Sets (adds or updates) an entry.
        /// </summary>
        /// <param name="key">A key.</param>
        /// <param name="value">A value.</param>
        /// <returns>A task that will complete when the entry has been added or updated.</returns>
        /// <remarks>
        /// <para>The value has an infinite time-to-live.</para>
        /// <para>The value becomes idle after the server-configured idle time.</para>
        /// </remarks>
        Task SetAsync(TKey key, TValue value);

        /// <summary>
        /// Sets (adds or updates) an entry.
        /// </summary>
        /// <param name="key">A key.</param>
        /// <param name="value">A value.</param>
        /// <param name="timeToLive">A time to live (0ms to live forever; -1ms to use the server-configured value).</param>
        /// <returns>A task that will complete when the entry has been added or updated.</returns>
        /// <remarks>
        /// <para>The value is automatically expired, evicted and removed after the
        /// <paramref name="timeToLive"/> has elapsed. If <paramref name="timeToLive"/> is0ms, the value is retained
        /// indefinitely. If it is -1ms, it lives for the duration of the server-configured time-to-live.</para>
        /// <para>The value becomes idle after the server-configured idle time.</para>
        /// </remarks>
        Task SetAsync(TKey key, TValue value, TimeSpan timeToLive);

        /// <summary>
        /// Sets (adds or updates) an entry.
        /// </summary>
        /// <param name="key">A key.</param>
        /// <param name="value">A value.</param>
        /// <param name="timeToLive">A time to live (0ms to live forever; -1ms to use the server-configured value).</param>
        /// <param name="maxIdle">A max-idle time (0ms to never become idle).</param>
        /// <returns>A task that will complete when the entry has been added or updated.</returns>
        /// <remarks>
        /// <para>The value is automatically expired, evicted and removed after the
        /// <paramref name="timeToLive"/> has elapsed. If <paramref name="timeToLive"/> is 0ms, the value
        /// is retained indefinitely. If it is -1ms, it lives for the duration of the server-configured time-to-live.</para>
        /// <para>The value is considered idle after the <paramref name="maxIdle"/> has elapsed. If it is
        /// 0ms, the value never becomes idle.</para>
        /// </remarks>
        Task SetAsync(TKey key, TValue value, TimeSpan timeToLive, TimeSpan maxIdle);

        /// <summary>
        /// Sets (adds or updates) an entry, and returns the previous value, if any.
        /// </summary>
        /// <param name="key">The key.</param>
        /// <param name="value">The value.</param>
        /// <param name="timeToLive">A time to live (0ms to live forever; -1ms to use the server-configured value).</param>
        /// <param name="maxIdle">A max-idle time (0ms to never become idle).</param>
        /// <returns>The previous value for the specified key, if any; otherwise <c>default(TValue)</c>.</returns>
        /// <remarks>
        /// <para>The value is automatically expired, evicted and removed after the
        /// <paramref name="timeToLive"/> has elapsed. If <paramref name="timeToLive"/> is 0ms, the value is
        /// retained indefinitely. If it is -1ms, it lives for the duration of the server-configured time-to-live.</para>
        /// <para>The value is considered idle after the <paramref name="maxIdle"/> has elapsed. If it is
        /// 0ms, the value never becomes idle.</para>
        /// </remarks>
        // TODO: document MapStore behavior
        Task<TValue> PutAsync(TKey key, TValue value, TimeSpan timeToLive, TimeSpan maxIdle);

        /// <summary>
        /// Updates an entry if it exists.
        /// </summary>
        /// <param name="key">A key.</param>
        /// <param name="newValue">The new value.</param>
        /// <returns>The existing value, if any; otherwise <c>default(TValue)</c>.</returns>
        /// <remarks>
        /// <para>If an existing entry with the specified key is found, then its value is
        /// updated with the new value, and the existing value is returned. Otherwise, nothing
        /// happens.</para>
        /// <para>This methods <strong>interacts with the server-side <c>MapStore</c></strong>.
        /// If no value for the specified key is found in memory, <c>MapLoader.load(...)</c> is invoked
        /// to try to load the value from the <c>MapStore</c> backing the map, if any.
        /// If write-through persistence is configured, before the value is stored in memory,
        /// <c>MapStore.store</c> is invoked to write the value to the store.</para>
        /// </remarks>
        Task<TValue> ReplaceAsync(TKey key, TValue newValue);

        /// <summary>
        /// Updates an entry if it exists, and its value is equal to <paramref name="comparisonValue"/>.
        /// </summary>
        /// <param name="key">A key.</param>
        /// <param name="newValue">The new value.</param>
        /// <param name="comparisonValue">The value that is compared with the value of the entry.</param>
        /// <returns><c>true</c> if the entry was updated; otherwise <c>false</c>.</returns>
        /// <remarks>
        /// <para>If an existing entry with the specified key and expected value is found, then its
        /// value is updated with the new value. Otherwise, nothing happens.</para>
        /// <para>This methods <strong>interacts with the server-side <c>MapStore</c></strong>.
        /// If no value for the specified key is found in memory, <c>MapLoader.load(...)</c> is invoked
        /// to try to load the value from the <c>MapStore</c> backing the map, if any.
        /// If write-through persistence is configured, before the value is stored in memory,
        /// <c>MapStore.store</c> is invoked to write the value to the store.</para>
        /// </remarks>
        Task<bool> ReplaceAsync(TKey key, TValue newValue, TValue comparisonValue);

        /// <summary>
        /// Tries to set (add or update) an entry.
        /// </summary>
        /// <param name="key">A key.</param>
        /// <param name="value">A value.</param>
        /// <param name="timeToWait">How long to wait (-1ms to wait forever; 0ms to not wait at all).</param>
        /// <returns><c>true</c> if the entry was set; otherwise <c>false</c>.</returns>
        /// <remarks>
        /// <para>If the entry is not immediately available, because a lock is set on the key, this will wait
        /// for the specified <paramref name="timeToWait"/> for the lock. If the lock cannot be acquired in time,
        /// returns <c>null</c>. If <paramref name="timeToWait"/> is -1ms, waits forever. If it is 0ms, does
        /// not wait at all.</para>
        /// </remarks>
        Task<bool> TryPutAsync(TKey key, TValue value, TimeSpan timeToWait);

        /// <summary>
        /// Adds an entry if no entry with the key already exists.
        /// Returns the new value, or the existing value if the entry already exists.
        /// </summary>
        /// <param name="key">A key.</param>
        /// <param name="value">The value.</param>
        /// <returns>The value for the key. This will be either the existing value for the key if the entry
        /// already exists, or the new value if the no entry with the key already existed.</returns>
        /// <remarks>
        /// <para>The value never expires.</para>
        /// <para>The value becomes idle after the server-configured idle time.</para>
        /// <para>This methods <strong>interacts with the server-side <c>MapStore</c></strong>.
        /// If no value for the specified key is found in memory, <c>MapLoader.load(...)</c> is invoked
        /// to try to load the value from the <c>MapStore</c> backing the map, if any.
        /// If write-through persistence is configured, before the value is stored in memory,
        /// <c>MapStore.store</c> is invoked to write the value to the store.</para>
        /// </remarks>
        Task<TValue> PutIfAbsentAsync(TKey key, TValue value);

        /// <summary>
        /// Adds an entry with a time-to-live if no entry with the key already exists.
        /// Returns the new value, or the existing value if the entry already exists.
        /// </summary>
        /// <param name="key">A key.</param>
        /// <param name="value">A value.</param>
        /// <param name="timeToLive">A time to live (0ms to live forever; -1ms to use the server-configured value).</param>
        /// <returns>The value for the key. This will be either the existing value for the key if the entry
        /// already exists, or the new value if the no entry with the key already existed.</returns>
        /// <remarks>
        /// <para>The value is automatically expired, evicted and removed after the
        /// <paramref name="timeToLive"/> has elapsed. If <paramref name="timeToLive"/> is 0ms, the value
        /// is retained indefinitely. If it is -1ms, it lives for the duration of the server-configured time-to-live.</para>
        /// <para>The value becomes idle after the server-configured idle time.</para>
        /// <para>This methods <strong>interacts with the server-side <c>MapStore</c></strong>.
        /// If no value for the specified key is found in memory, <c>MapLoader.load(...)</c> is invoked
        /// to try to load the value from the <c>MapStore</c> backing the map, if any.
        /// If write-through persistence is configured, before the value is stored in memory,
        /// <c>MapStore.store</c> is invoked to write the value to the store.</para>
        /// </remarks>
        Task<TValue> PutIfAbsentAsync(TKey key, TValue value, TimeSpan timeToLive);

        /// <summary>
        /// Adds an entry with a time-to-live and a max-idle if no entry with the key already exists.
        /// Returns the new value, or the existing value if the entry already exists.
        /// </summary>
        /// <param name="key">A key.</param>
        /// <param name="value">A value.</param>
        /// <param name="timeToLive">A time to live (0ms to live forever; -1ms to use the server-configured value).</param>
        /// <param name="maxIdle">A max-idle time (0ms to never become idle).</param>
        /// <returns>The value for the key. This will be either the existing value for the key if the entry
        /// already exists, or the new value if the no entry with the key already existed.</returns>
        /// <remarks>
        /// <para>The value is automatically expired, evicted and removed after the
        /// <paramref name="timeToLive"/> has elapsed. If <paramref name="timeToLive"/> is 0ms, the value
        /// is retained indefinitely. If it is -1ms, it lives for the duration of the server-configured time-to-live.</para>
        /// <para>The value is considered idle after the <paramref name="maxIdle"/> has elapsed. If it is
        /// 0ms, the value never becomes idle.</para>
        /// <para>This methods <strong>interacts with the server-side <c>MapStore</c></strong>.
        /// If no value for the specified key is found in memory, <c>MapLoader.load(...)</c> is invoked
        /// to try to load the value from the <c>MapStore</c> backing the map, if any.
        /// If write-through persistence is configured, before the value is stored in memory,
        /// <c>MapStore.store</c> is invoked to write the value to the store.</para>
        /// </remarks>
        Task<TValue> PutIfAbsentAsync(TKey key, TValue value, TimeSpan timeToLive, TimeSpan maxIdle);

        /// <summary>
        /// Sets (adds or updates) an entry without calling the <c>MapStore</c> on the server side, if defined.
        /// </summary>
        /// <param name="key">A key.</param>
        /// <param name="value">A value.</param>
        /// <param name="timeToLive">A time to live (0ms to live forever; -1ms to use the server-configured value).</param>
        /// <remarks>
        /// <para>The value is automatically expired, evicted and removed after the
        /// <paramref name="timeToLive"/> has elapsed. If <paramref name="timeToLive"/> is 0ms, the value
        /// is retained indefinitely. If it is -1ms, it lives for the duration of the server-configured time-to-live.</para>
        /// <para>The value becomes idle after the server-configured idle time.</para>
        /// <para>If the dictionary has a <c>MapStore</c> attached, the entry is added to the store but not persisted.
        /// Flushing the store is required to make sure that the entry is actually persisted.</para>
        /// <para>
<<<<<<< HEAD
        /// Time resolution for <paramref name="timeToLive"/> is seconds. The given value is rounded to the next closest second value.
=======
        /// Time resolution for <paramref name="timeToLive"></paramref> is seconds. The given value is rounded to the next closest second value.
>>>>>>> f6353cb4
        /// </para>
        /// </remarks>
        Task PutTransientAsync(TKey key, TValue value, TimeSpan timeToLive);

        /// <summary>
        /// Sets (adds or updates) an entry without calling the <c>MapStore</c> on the server side, if defined.
        /// </summary>
        /// <param name="key">A key.</param>
        /// <param name="value">A value.</param>
        /// <param name="timeToLive">A time to live (0ms to live forever; -1ms to use the server-configured value).</param>
        /// <param name="maxIdle">A max-idle time (0ms to never become idle).</param>
        /// <returns>The value for the key. This will be either the existing value for the key if the entry
        /// already exists, or the new value if the no entry with the key already existed.</returns>
        /// <remarks>
        /// <para>The value is automatically expired, evicted and removed after the
<<<<<<< HEAD
        /// <paramref name="timeToLive"/> has elapsed. If <paramref name="timeToLive"/> is <paramref name="TimeToLive.Infinite"/>
        /// i.e. 0ms, the value is retained indefinitely. If it is -1ms,
=======
        /// <paramref name="timeToLive"/> has elapsed. If <paramref name="timeToLive"/> is infinite (0ms),
        /// the value is retained indefinitely. If it is -1ms,
>>>>>>> f6353cb4
        /// it lives for the duration of the server-configured time-to-live.</para>
        /// <para>The value is considered idle after the <paramref name="maxIdle"/> has elapsed. If it is
        /// 0ms, the value never becomes idle.</para>
        /// <para>If the dictionary has a <c>MapStore</c> attached, the entry is added to the store but not persisted.
        /// Flushing the store is required to make sure that the entry is actually persisted.</para>
        /// <para>The value is automatically expired, evicted and removed after the <paramref name="timeToLive"/> has elapsed.</para>
        /// <para>
<<<<<<< HEAD
        /// Time resolution for <paramref name="timeToLive"/> is seconds. The given value is rounded to the next closest second value.
=======
        /// Time resolution for <paramref name="timeToLive"></paramref> is seconds. The given value is rounded to the next closest second value.
>>>>>>> f6353cb4
        /// </para>
        /// </remarks>
        Task PutTransientAsync(TKey key, TValue value, TimeSpan timeToLive, TimeSpan maxIdle);

        /// <summary>
        /// Updates the time-to-live of an entry.
        /// </summary>
        /// <param name="key">A key.</param>
        /// <param name="timeToLive">A time to live (0ms to live
        /// forever; -1ms to use the server-configured value).</param>
        /// <returns><c>true</c> if the entry exists and its time-to-live value is changed; otherwise <c>false</c>.</returns>
        /// <remarks>
        /// <para>The value is automatically expired, evicted and removed after the
        /// <paramref name="timeToLive"/> has elapsed. If <paramref name="timeToLive"/> is infinite (0ms),
        /// the value is retained indefinitely. If it is -1ms,
        /// it lives for the duration of the server-configured time-to-live.</para>
        /// <para>The new time-to-live value is valid starting from the time this operation is invoked,
        /// not since the time the entry was created.</para>
        /// <para>
        /// If the entry does not exist or is already expired, this call has no effect.
        /// </para>
        /// <para>
        /// If there is no entry with key <paramref name="key"/> or is already expired,
        /// this call makes no changes to entries stored in this dictionary.
        /// </para>
        /// <para>
<<<<<<< HEAD
        /// Time resolution for <paramref name="timeToLive"/> is seconds. The given value is rounded to the next closest second value.
=======
        /// Time resolution for <paramref name="timeToLive"></paramref> is seconds. The given value is rounded to the next closest second value.
>>>>>>> f6353cb4
        /// </para>
        /// </remarks>
        Task<bool> UpdateTimeToLive(TKey key, TimeSpan timeToLive);
    }
}<|MERGE_RESOLUTION|>--- conflicted
+++ resolved
@@ -210,11 +210,7 @@
         /// <para>If the dictionary has a <c>MapStore</c> attached, the entry is added to the store but not persisted.
         /// Flushing the store is required to make sure that the entry is actually persisted.</para>
         /// <para>
-<<<<<<< HEAD
-        /// Time resolution for <paramref name="timeToLive"/> is seconds. The given value is rounded to the next closest second value.
-=======
         /// Time resolution for <paramref name="timeToLive"></paramref> is seconds. The given value is rounded to the next closest second value.
->>>>>>> f6353cb4
         /// </para>
         /// </remarks>
         Task PutTransientAsync(TKey key, TValue value, TimeSpan timeToLive);
@@ -230,13 +226,8 @@
         /// already exists, or the new value if the no entry with the key already existed.</returns>
         /// <remarks>
         /// <para>The value is automatically expired, evicted and removed after the
-<<<<<<< HEAD
-        /// <paramref name="timeToLive"/> has elapsed. If <paramref name="timeToLive"/> is <paramref name="TimeToLive.Infinite"/>
-        /// i.e. 0ms, the value is retained indefinitely. If it is -1ms,
-=======
         /// <paramref name="timeToLive"/> has elapsed. If <paramref name="timeToLive"/> is infinite (0ms),
         /// the value is retained indefinitely. If it is -1ms,
->>>>>>> f6353cb4
         /// it lives for the duration of the server-configured time-to-live.</para>
         /// <para>The value is considered idle after the <paramref name="maxIdle"/> has elapsed. If it is
         /// 0ms, the value never becomes idle.</para>
@@ -244,11 +235,7 @@
         /// Flushing the store is required to make sure that the entry is actually persisted.</para>
         /// <para>The value is automatically expired, evicted and removed after the <paramref name="timeToLive"/> has elapsed.</para>
         /// <para>
-<<<<<<< HEAD
-        /// Time resolution for <paramref name="timeToLive"/> is seconds. The given value is rounded to the next closest second value.
-=======
         /// Time resolution for <paramref name="timeToLive"></paramref> is seconds. The given value is rounded to the next closest second value.
->>>>>>> f6353cb4
         /// </para>
         /// </remarks>
         Task PutTransientAsync(TKey key, TValue value, TimeSpan timeToLive, TimeSpan maxIdle);
@@ -275,11 +262,7 @@
         /// this call makes no changes to entries stored in this dictionary.
         /// </para>
         /// <para>
-<<<<<<< HEAD
-        /// Time resolution for <paramref name="timeToLive"/> is seconds. The given value is rounded to the next closest second value.
-=======
         /// Time resolution for <paramref name="timeToLive"></paramref> is seconds. The given value is rounded to the next closest second value.
->>>>>>> f6353cb4
         /// </para>
         /// </remarks>
         Task<bool> UpdateTimeToLive(TKey key, TimeSpan timeToLive);
