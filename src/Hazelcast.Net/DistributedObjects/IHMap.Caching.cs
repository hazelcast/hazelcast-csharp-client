--- conflicted
+++ resolved
@@ -29,11 +29,7 @@
         /// If a <c>MapStore</c> on server is defined for this map,
         /// then the entry is not deleted from the underlying <c>MapStore</c>,
         /// evict only removes the entry from the memory.
-<<<<<<< HEAD
-        /// Use <see cref="DeleteAsync"/> or <see cref="RemoveAsync"/>
-=======
         /// Use <see cref="DeleteAsync"/> or <b>getAndRemoveAsync(TKey)</b>
->>>>>>> f6353cb4
         /// if <c>MapStore.delete(object)</c> needs to be called.
         /// </para>
         /// <para>
@@ -52,11 +48,7 @@
         /// <para>
         /// If a <c>MapStore</c> is defined on server for this map,
         /// then <c>MapStore.deleteAll</c> is not called by this method,
-<<<<<<< HEAD
-        /// If you do want <c>MapStore.deleteAll</c> to be called use the <see cref="EvictAllAsync"/> method.
-=======
         /// If you do want <c>MapStore.deleteAll</c> to be called use the <b>clearAsync</b> method.
->>>>>>> f6353cb4
         /// </para>
         /// </remarks>
         Task EvictAllAsync();
