﻿// Copyright (c) 2008-2023, Hazelcast, Inc. All Rights Reserved.
//
// Licensed under the Apache License, Version 2.0 (the "License");
// you may not use this file except in compliance with the License.
// You may obtain a copy of the License at
//
// http://www.apache.org/licenses/LICENSE-2.0
//
// Unless required by applicable law or agreed to in writing, software
// distributed under the License is distributed on an "AS IS" BASIS,
// WITHOUT WARRANTIES OR CONDITIONS OF ANY KIND, either express or implied.
// See the License for the specific language governing permissions and
// limitations under the License.

namespace Hazelcast.DistributedObjects
{
    /// <summary>
    /// Define the service names.
    /// </summary>
    internal static class ServiceNames
    {
        /// <summary>
        /// The name of the map service.
        /// </summary>
        public const string Map = "hz:impl:mapService";

        /// <summary>
        /// The name of the topic service.
        /// </summary>
        public const string Topic = "hz:impl:topicService";

        /// <summary>
        /// The name of the reliable topic service.
        /// </summary>
        public const string ReliableTopic = "hz:impl:reliableTopicService";
        
        /// <summary>
        /// The name of the list service.
        /// </summary>
        public const string List = "hz:impl:listService";

        /// <summary>
        /// The name of the multi map service.
        /// </summary>
        public const string MultiMap = "hz:impl:multiMapService";

        /// <summary>
        /// The name of the queue service.
        /// </summary>
        public const string Queue = "hz:impl:queueService";

        /// <summary>
        /// The name of the replicated map service.
        /// </summary>
        public const string ReplicatedMap = "hz:impl:replicatedMapService";

        /// <summary>
        /// The name off the ring buffer service.
        /// </summary>
        public const string RingBuffer = "hz:impl:ringbufferService";

        /// <summary>
        /// The name of the set service.
        /// </summary>
        public const string Set = "hz:impl:setService";

        /// <summary>
        /// The name of the raft atomic long service.
        /// </summary>
        public const string AtomicLong = "hz:raft:atomicLongService";

        /// <summary>
        /// The name of the raft atomic ref service.
        /// </summary>
        public const string AtomicRef = "hz:raft:atomicRefService";

        /// <summary>
        /// The name of the Flake ID Generator service.
        /// </summary>
        public const string FlakeIdGenerator = "hz:impl:flakeIdGeneratorService";

        /// <summary>
        /// The name of the CP Session Manager service.
        /// </summary>
        public const string CPSession = "hz:core:raftSession";

        /// <summary>
        /// The name of the Fenced Lock service.
        /// </summary>
        public const string FencedLock = "hz:raft:lockService";

        /// <summary>
<<<<<<< HEAD
        /// The name of the CountDown Latch service.
        /// </summary>
        public const string CountDownLatch = "hz:raft:countDownLatchService";
=======
        /// The name of the CPMap service.
        /// </summary>
        public const string CPMap = "hz:raft:mapService";
>>>>>>> 7ee3df83
    }
}<|MERGE_RESOLUTION|>--- conflicted
+++ resolved
@@ -90,14 +90,13 @@
         public const string FencedLock = "hz:raft:lockService";
 
         /// <summary>
-<<<<<<< HEAD
+        /// The name of the CPMap service.
+        /// </summary>
+        public const string CPMap = "hz:raft:mapService";
+
+        /// <summary>
         /// The name of the CountDown Latch service.
         /// </summary>
         public const string CountDownLatch = "hz:raft:countDownLatchService";
-=======
-        /// The name of the CPMap service.
-        /// </summary>
-        public const string CPMap = "hz:raft:mapService";
->>>>>>> 7ee3df83
     }
 }