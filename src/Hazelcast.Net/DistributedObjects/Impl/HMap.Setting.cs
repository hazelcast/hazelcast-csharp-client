﻿// Copyright (c) 2008-2025, Hazelcast, Inc. All Rights Reserved.
// 
// Licensed under the Apache License, Version 2.0 (the "License");
// you may not use this file except in compliance with the License.
// You may obtain a copy of the License at
// 
// http://www.apache.org/licenses/LICENSE-2.0
// 
// Unless required by applicable law or agreed to in writing, software
// distributed under the License is distributed on an "AS IS" BASIS,
// WITHOUT WARRANTIES OR CONDITIONS OF ANY KIND, either express or implied.
// See the License for the specific language governing permissions and
// limitations under the License.
using System;
using System.Collections.Generic;
using System.Threading;
using System.Threading.Tasks;
using Hazelcast.Core;
using Hazelcast.Protocol.Codecs;
using Hazelcast.Serialization;

namespace Hazelcast.DistributedObjects.Impl
{
    internal partial class HMap<TKey, TValue> // Setting
    {
        /// <inheritdoc />
        public Task SetAsync(TKey key, TValue value)
            => SetAsync(key, value, TimeSpanExtensions.MinusOneMillisecond, TimeSpanExtensions.MinusOneMillisecond);

        /// <inheritdoc />
        public Task<TValue> PutAsync(TKey key, TValue value)
            => PutAsync(key, value, TimeSpanExtensions.MinusOneMillisecond, TimeSpanExtensions.MinusOneMillisecond);

        /// <inheritdoc />
        public Task SetAsync(TKey key, TValue value, TimeSpan timeToLive)
        {
            var (keyData, valueData) = ToSafeData(key, value);
            return SetAsync(keyData, valueData, timeToLive, TimeSpanExtensions.MinusOneMillisecond);
        }

        /// <inheritdoc />
        public Task SetAsync(TKey key, TValue value, TimeSpan timeToLive, TimeSpan maxIdle)
        {
            var (keyData, valueData) = ToSafeData(key, value);
            return SetAsync(keyData, valueData, timeToLive, maxIdle);
        }

        protected virtual async Task SetAsync(IData keyData, IData valueData, TimeSpan timeToLive, TimeSpan maxIdle)
        {
            var timeToLiveMs = timeToLive.RoundedMilliseconds(false); // codec: 0 is infinite, -1 is server
            var maxIdleMs = maxIdle.RoundedMilliseconds(false); // codec: 0 is infinite, -1 is server
            var withMaxIdle = maxIdleMs != -1;

            var requestMessage = withMaxIdle
                ? MapSetWithMaxIdleCodec.EncodeRequest(Name, keyData, valueData, ContextId, timeToLiveMs, maxIdleMs)
                : MapSetCodec.EncodeRequest(Name, keyData, valueData, ContextId, timeToLiveMs);

            await Cluster.Messaging.SendToKeyPartitionOwnerAsync(requestMessage, keyData).CfAwait();
        }

        /// <inheritdoc />
        public Task<TValue> PutAsync(TKey key, TValue value, TimeSpan timeToLive)
        {
            var (keyData, valueData) = ToSafeData(key, value);
            return GetAndSetAsync(keyData, valueData, timeToLive, TimeSpanExtensions.MinusOneMillisecond);
        }

        /// <inheritdoc />
        public Task<TValue> PutAsync(TKey key, TValue value, TimeSpan timeToLive, TimeSpan maxIdle)
        {
            var (keyData, valueData) = ToSafeData(key, value);
            return GetAndSetAsync(keyData, valueData, timeToLive, maxIdle);
        }

        protected virtual async Task<TValue> GetAndSetAsync(IData keyData, IData valueData, TimeSpan timeToLive, TimeSpan maxIdle)
        {
            var timeToLiveMs = timeToLive.RoundedMilliseconds(false); // codec: 0 is infinite, -1 is server
            var maxIdleMs = maxIdle.RoundedMilliseconds(false); // codec: 0 is infinite, -1 is server
            var withMaxIdle = maxIdleMs != -1;

            var requestMessage = withMaxIdle
                ? MapPutWithMaxIdleCodec.EncodeRequest(Name, keyData, valueData, ContextId, timeToLiveMs, maxIdleMs)
                : MapPutCodec.EncodeRequest(Name, keyData, valueData, ContextId, timeToLiveMs);

            var responseMessage = await Cluster.Messaging.SendToKeyPartitionOwnerAsync(requestMessage, keyData).CfAwait();

            var response = withMaxIdle
                ? MapPutWithMaxIdleCodec.DecodeResponse(responseMessage).Response
                : MapPutCodec.DecodeResponse(responseMessage).Response;

            return await ToObjectAsync<TValue>(response).CfAwait();
        }

        /// <inheritdoc />
        public Task SetAllAsync(IDictionary<TKey, TValue> entries)
            => SetAllAsync(entries, CancellationToken.None);

        private
#if !HZ_OPTIMIZE_ASYNC
        async
#endif
        Task SetAllAsync(IDictionary<TKey, TValue> entries, CancellationToken cancellationToken)
        {
            // TODO: is this transactional? can some entries be created and others be missing?

            var ownerEntries = new Dictionary<Guid, Dictionary<int, List<KeyValuePair<IData, IData>>>>();

            // verify entries + group by owner and partitions
            foreach (var (key, value) in entries)
            {
                var (keyData, valueData) = ToSafeData(key, value);

                var partitionId = Cluster.Partitioner.GetPartitionId(keyData.PartitionHash);
                var ownerId = Cluster.Partitioner.GetPartitionOwner(partitionId);
                if (!ownerEntries.TryGetValue(ownerId, out var part))
                    part = ownerEntries[ownerId] = new Dictionary<int, List<KeyValuePair<IData, IData>>>();
                if (!part.TryGetValue(partitionId, out var list))
                    list = part[partitionId] = new List<KeyValuePair<IData, IData>>();
                list.Add(new KeyValuePair<IData, IData>(keyData, valueData));
            }

            var task = SetAsync(ownerEntries, cancellationToken);

#if HZ_OPTIMIZE_ASYNC
            return task;
#else
            await task.CfAwait();
#endif
        }

        /// <summary>
        /// Adds or replaces entries.
        /// </summary>
        /// <param name="ownerEntries">Entries.</param>
        /// <param name="cancellationToken">A cancellation token.</param>
        /// <returns>Nothing.</returns>
        protected virtual
#if !HZ_OPTIMIZE_ASYNC
        async
#endif
        Task SetAsync(Dictionary<Guid, Dictionary<int, List<KeyValuePair<IData, IData>>>> ownerEntries, CancellationToken cancellationToken)
        {
            // TODO: add a SendAsync(...) to Cluster/Client
            // that can send multiple messages and use one single completion source
            // cannot inherit from TaskCompletionSource: it's not sealed but nothing is virtual

            // create parallel tasks to fire requests for each owner (each network client)
            // for each owner, serialize requests for each partition, because each message
            // needs to have its own partition id
            var tasks = new List<Task>();
            foreach (var (ownerId, part) in ownerEntries)
            {
                foreach (var (partitionId, list) in part)
                {
                    if (list.Count == 0) continue;

                    var requestMessage = MapPutAllCodec.EncodeRequest(Name, list, false);
                    requestMessage.PartitionId = partitionId;
                    var ownerTask = Cluster.Messaging.SendToMemberAsync(requestMessage, ownerId, cancellationToken);
                    tasks.Add(ownerTask);
                }
            }

            // and wait on all tasks, ignoring the responses
            var task = Task.WhenAll(tasks);

#if HZ_OPTIMIZE_ASYNC
            return task;
#else
            await task.CfAwait();
#endif
        }

        /// <inheritdoc />
        public Task<TValue> ReplaceAsync(TKey key, TValue newValue)
            => TryUpdateAsync(key, newValue, CancellationToken.None);

        private async Task<TValue> TryUpdateAsync(TKey key, TValue newValue, CancellationToken cancellationToken)
        {
            var (keyData, valueData) = ToSafeData(key, newValue);

            var requestMessage = MapReplaceCodec.EncodeRequest(Name, keyData, valueData, ContextId);
            var responseMessage = await Cluster.Messaging.SendToKeyPartitionOwnerAsync(requestMessage, keyData, cancellationToken).CfAwait();
            var response = MapReplaceCodec.DecodeResponse(responseMessage).Response;
            return await ToObjectAsync<TValue>(response).CfAwait();
        }

        /// <inheritdoc />
        public Task<bool> ReplaceAsync(TKey key, TValue comparisonValue, TValue newValue)
            => TryUpdateAsync(key, comparisonValue, newValue, CancellationToken.None);

        private
#if !HZ_OPTIMIZE_ASYNC
        async
#endif
        Task<bool> TryUpdateAsync(TKey key, TValue expectedValue, TValue newValue, CancellationToken cancellationToken)
        {
            var (keyData, expectedData, newData) = ToSafeData(key, expectedValue, newValue);
            var task = TryUpdateAsync(keyData, expectedData, newData, cancellationToken);

#if HZ_OPTIMIZE_ASYNC
            return task;
#else
            return await task.CfAwait();
#endif
        }

        /// <summary>
        /// Replaces an existing entry.
        /// </summary>
        /// <param name="keyData">A key.</param>
        /// <param name="expectedData">The expected value.</param>
        /// <param name="newData">The new value.</param>
        /// <param name="cancellationToken">A cancellation token.</param>
        /// <returns>true if the entry was replaced; otherwise false.</returns>
        protected async Task<bool> TryUpdateAsync(IData keyData, IData expectedData, IData newData, CancellationToken cancellationToken)
        {
            var requestMessage = MapReplaceIfSameCodec.EncodeRequest(Name, keyData, expectedData, newData, ContextId);
            var responseMessage = await Cluster.Messaging.SendToKeyPartitionOwnerAsync(requestMessage, keyData, cancellationToken).CfAwait();
            var response = MapReplaceIfSameCodec.DecodeResponse(responseMessage).Response;
            return response;
        }

        /// <inheritdoc />
        public Task<bool> TryPutAsync(TKey key, TValue value, TimeSpan timeToWait)
            => TrySetAsync(key, value, timeToWait, CancellationToken.None);

        private
#if !HZ_OPTIMIZE_ASYNC
        async
#endif
        Task<bool> TrySetAsync(TKey key, TValue value, TimeSpan serverTimeout, CancellationToken cancellationToken)
        {
            var (keyData, valueData) = ToSafeData(key, value);
            var task = TrySetAsync(keyData, valueData, serverTimeout, cancellationToken);

#if HZ_OPTIMIZE_ASYNC
            return task;
#else
            return await task.CfAwait();
#endif
        }

        /// <summary>
        /// Tries to set an entry within a timeout.
        /// </summary>
        /// <param name="keyData">A key.</param>
        /// <param name="valueData">A value.</param>
        /// <param name="serverTimeout">A timeout.</param>
        /// <param name="cancellationToken">A cancellation token.</param>
        /// <returns>true if the entry was set; otherwise false.</returns>
        /// <remarks>
        /// <para>This method returns false when no lock on the key could be
        /// acquired within the timeout.</para>
        /// </remarks>
        protected virtual async Task<bool> TrySetAsync(IData keyData, IData valueData, TimeSpan serverTimeout, CancellationToken cancellationToken)
        {
            var timeoutMs = serverTimeout.RoundedMilliseconds(false); // codec: 0 = server, -1 = infinite

            var requestMessage = MapTryPutCodec.EncodeRequest(Name, keyData, valueData, ContextId, timeoutMs);
            var responseMessage = await Cluster.Messaging.SendToKeyPartitionOwnerAsync(requestMessage, keyData, cancellationToken).CfAwait();
            var response = MapTryPutCodec.DecodeResponse(responseMessage).Response;
            return response;
        }

        /// <inheritdoc />
        public Task<TValue> PutIfAbsentAsync(TKey key, TValue value)
            => GetOrAddAsync(key, value, CancellationToken.None);

        private
#if !HZ_OPTIMIZE_ASYNC
        async
#endif
        Task<TValue> GetOrAddAsync(TKey key, TValue value, CancellationToken cancellationToken)
        {
            var task = GetOrAddAsync(key, value, TimeSpan.Zero, TimeSpanExtensions.MinusOneMillisecond, cancellationToken);

#if HZ_OPTIMIZE_ASYNC
            return task;
#else
            return await task.CfAwait();
#endif
        }

        /// <inheritdoc />
        public Task<TValue> PutIfAbsentAsync(TKey key, TValue value, TimeSpan timeToLive)
            => GetOrAddAsync(key, value, timeToLive, TimeSpanExtensions.MinusOneMillisecond, CancellationToken.None);

        /// <inheritdoc />
        public Task<TValue> PutIfAbsentAsync(TKey key, TValue value, TimeSpan timeToLive, TimeSpan maxIdle)
            => GetOrAddAsync(key, value, timeToLive, maxIdle, CancellationToken.None);

        private
#if !HZ_OPTIMIZE_ASYNC
        async
#endif
        Task<TValue> GetOrAddAsync(TKey key, TValue value, TimeSpan timeToLive, TimeSpan maxIdle, CancellationToken cancellationToken)
        {
            var (keyData, valueData) = ToSafeData(key, value);
            var task = GetOrAdd(keyData, valueData, timeToLive, maxIdle, cancellationToken);

#if HZ_OPTIMIZE_ASYNC
            return task;
#else
            return await task.CfAwait();
#endif
        }

        /// <summary>
        /// Adds an entry with a time-to-live, if no entry with the key exists.
        /// </summary>
        /// <param name="keyData">A key.</param>
        /// <param name="valueData">The value.</param>
        /// <param name="timeToLive">A time to live.</param>
<<<<<<< HEAD
        /// <param name="maxIdle">Maximum time for this entry to stay idle in the map. (0 means infinite, negative means map config default)</param>
=======
        /// <param name="maxIdle">The max idle duration</param>
>>>>>>> f6353cb4
        /// <param name="cancellationToken">A cancellation token.</param>
        /// <returns>The existing value, if any; otherwise the default value.</returns>
        /// <remarks>
        /// <para>The value is automatically expired, evicted and removed after the <paramref name="timeToLive"/> has elapsed..</para>
        /// <para>If the <paramref name="timeToLive"/> is -1ms, the entry lives forever.</para>
        /// </remarks>
        protected virtual async Task<TValue> GetOrAdd(IData keyData, IData valueData, TimeSpan timeToLive, TimeSpan maxIdle, CancellationToken cancellationToken)
        {
            var timeToLiveMs = timeToLive.RoundedMilliseconds(false); // codec: 0 is infinite, -1 is server
            var maxIdleMs = maxIdle.RoundedMilliseconds(false); // codec: 0 is infinite, -1 is server
            var withMaxIdle = maxIdleMs != -1;

            var requestMessage = withMaxIdle
                ? MapPutIfAbsentWithMaxIdleCodec.EncodeRequest(Name, keyData, valueData, ContextId, timeToLiveMs, maxIdleMs)
                : MapPutIfAbsentCodec.EncodeRequest(Name, keyData, valueData, ContextId, timeToLiveMs);

            var responseMessage = await Cluster.Messaging.SendToKeyPartitionOwnerAsync(requestMessage, keyData, cancellationToken).CfAwait();

            var response = withMaxIdle
                ? MapPutIfAbsentWithMaxIdleCodec.DecodeResponse(responseMessage).Response
                : MapPutIfAbsentCodec.DecodeResponse(responseMessage).Response;

            return await ToObjectAsync<TValue>(response).CfAwait();
        }

        /// <inheritdoc />
        public Task PutTransientAsync(TKey key, TValue value, TimeSpan timeToLive)
            => SetTransientAsync(key, value, timeToLive, TimeSpanExtensions.MinusOneMillisecond, CancellationToken.None);

        /// <inheritdoc />
        public Task PutTransientAsync(TKey key, TValue value, TimeSpan timeToLive, TimeSpan maxIdle)
            => SetTransientAsync(key, value, timeToLive, maxIdle, CancellationToken.None);

        private
#if !HZ_OPTIMIZE_ASYNC
        async
#endif
        Task SetTransientAsync(TKey key, TValue value, TimeSpan timeToLive, TimeSpan maxIdle, CancellationToken cancellationToken)
        {
            var (keyData, valueData) = ToSafeData(key, value);
            var task = SetTransientAsync(keyData, valueData, timeToLive, maxIdle, cancellationToken);

#if HZ_OPTIMIZE_ASYNC
            return task;
#else
            await task.CfAwait();
#endif
        }

        /// <summary>
        /// Adds a transient entry.
        /// </summary>
        /// <param name="keyData">A key.</param>
        /// <param name="valueData">The value.</param>
        /// <param name="timeToLive">A time to live.</param>
<<<<<<< HEAD
        /// <param name="maxIdle">Maximum time for this entry to stay idle in the map. (0 means infinite, negative means map config default)</param>
=======
        /// <param name="maxIdle">The max idle duration.</param>
>>>>>>> f6353cb4
        /// <param name="cancellationToken">A cancellation token.</param>
        protected virtual
#if !HZ_OPTIMIZE_ASYNC
        async
#endif
        Task SetTransientAsync(IData keyData, IData valueData, TimeSpan timeToLive, TimeSpan maxIdle, CancellationToken cancellationToken = default)
        {
            var timeToLiveMs = timeToLive.RoundedMilliseconds(false); // codec: 0 is infinite, -1 is server
            var maxIdleMs = maxIdle.RoundedMilliseconds(false); // codec: 0 is infinite, -1 is server
            var withMaxIdle = maxIdleMs != -1;

            var requestMessage = withMaxIdle
                ? MapPutTransientWithMaxIdleCodec.EncodeRequest(Name, keyData, valueData, ContextId, timeToLiveMs, maxIdleMs)
                : MapPutTransientCodec.EncodeRequest(Name, keyData, valueData, ContextId, timeToLiveMs);
            var task = Cluster.Messaging.SendToKeyPartitionOwnerAsync(requestMessage, keyData, cancellationToken);

#if HZ_OPTIMIZE_ASYNC
            return task;
#else
            await task.CfAwait();
#endif
        }

        public Task<bool> UpdateTimeToLive(TKey key, TimeSpan timeToLive)
        {
            throw new NotImplementedException();
        }
    }
}<|MERGE_RESOLUTION|>--- conflicted
+++ resolved
@@ -312,11 +312,7 @@
         /// <param name="keyData">A key.</param>
         /// <param name="valueData">The value.</param>
         /// <param name="timeToLive">A time to live.</param>
-<<<<<<< HEAD
-        /// <param name="maxIdle">Maximum time for this entry to stay idle in the map. (0 means infinite, negative means map config default)</param>
-=======
         /// <param name="maxIdle">The max idle duration</param>
->>>>>>> f6353cb4
         /// <param name="cancellationToken">A cancellation token.</param>
         /// <returns>The existing value, if any; otherwise the default value.</returns>
         /// <remarks>
@@ -372,11 +368,7 @@
         /// <param name="keyData">A key.</param>
         /// <param name="valueData">The value.</param>
         /// <param name="timeToLive">A time to live.</param>
-<<<<<<< HEAD
-        /// <param name="maxIdle">Maximum time for this entry to stay idle in the map. (0 means infinite, negative means map config default)</param>
-=======
         /// <param name="maxIdle">The max idle duration.</param>
->>>>>>> f6353cb4
         /// <param name="cancellationToken">A cancellation token.</param>
         protected virtual
 #if !HZ_OPTIMIZE_ASYNC
