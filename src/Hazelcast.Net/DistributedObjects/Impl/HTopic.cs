--- conflicted
+++ resolved
@@ -29,11 +29,7 @@
         private IData _keyData;
 
         /// <summary>
-<<<<<<< HEAD
-        /// Initializes a new instance of the Topic{T} class.
-=======
         /// Initializes a new instance of the <b>Topic{T}</b> class.
->>>>>>> f6353cb4
         /// </summary>
         /// <param name="name">The unique name of the object.</param>
         /// <param name="factory">The factory that owns this object.</param>
