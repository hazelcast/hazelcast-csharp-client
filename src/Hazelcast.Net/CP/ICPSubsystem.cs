--- conflicted
+++ resolved
@@ -13,7 +13,6 @@
 // limitations under the License.
 
 using System.Threading.Tasks;
-using Hazelcast.Protocol.Codecs;
 
 namespace Hazelcast.CP
 {
@@ -54,16 +53,6 @@
         Task<IFencedLock> GetLockAsync(string name);
 
         /// <summary>
-<<<<<<< HEAD
-        /// Gets an <see cref="ICountDownLatch"/> distributed object.
-        /// </summary>
-        /// <param name="name">The unique name of the countdown latch.</param>
-        /// <para>If an object with the specified <paramref name="name"/> does not
-        /// exist already in the cluster, a new object is created.</para>
-        /// <returns>The countdown latch.</returns>
-        Task<ICountDownLatch> GetCountDownLatchAsync(string name);
-    }
-=======
         /// Gets an <see cref="ICPMap{TKey,TValue}"/> distributed object.
         /// <remarks><para>CPMap is only available in <b>enterprise</b> cluster.</para>
         /// <para>The map will be created in <b>DEFAULT</b> CP group if no group name provided within <paramref name="name"/>.
@@ -76,6 +65,14 @@
         /// <typeparam name="TKey">Type of the key.</typeparam>
         /// <typeparam name="TValue">Type of the value.</typeparam>
         Task<ICPMap<TKey, TValue>> GetMapAsync<TKey, TValue>(string name);
+
+        /// <summary>
+        /// Gets an <see cref="ICountDownLatch"/> distributed object.
+        /// </summary>
+        /// <param name="name">The unique name of the countdown latch.</param>
+        /// <para>If an object with the specified <paramref name="name"/> does not
+        /// exist already in the cluster, a new object is created.</para>
+        /// <returns>The countdown latch.</returns>
+        Task<ICountDownLatch> GetCountDownLatchAsync(string name);
     }   
->>>>>>> 7ee3df83
 }