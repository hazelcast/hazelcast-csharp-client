--- conflicted
+++ resolved
@@ -53,18 +53,6 @@
         Task<IFencedLock> GetLockAsync(string name);
 
         /// <summary>
-<<<<<<< HEAD
-        /// Gets a <see cref="ISemaphore"/> distributed object.
-        /// </summary>
-        /// <param name="name">The unique name of the semaphore.</param>
-        /// <remarks>
-        /// <para>If an object with the specified <paramref name="name"/> does not
-        /// exist already in the cluster, a new object with that name is created.</para>
-        /// </remarks>
-        /// <returns>The semaphore distributed object that was retrieved or created.</returns>
-        Task<ISemaphore> GetSemaphore(string name);
-    }
-=======
         /// Gets an <see cref="ICPMap{TKey,TValue}"/> distributed object.
         /// <remarks><para>CPMap is only available in <b>enterprise</b> cluster.</para>
         /// <para>The map will be created in <b>DEFAULT</b> CP group if no group name provided within <paramref name="name"/>.
@@ -86,6 +74,16 @@
         /// exist already in the cluster, a new object is created.</para>
         /// <returns>The countdown latch.</returns>
         Task<ICountDownLatch> GetCountDownLatchAsync(string name);
+
+        /// <summary>
+        /// Gets a <see cref="ISemaphore"/> distributed object.
+        /// </summary>
+        /// <param name="name">The unique name of the semaphore.</param>
+        /// <remarks>
+        /// <para>If an object with the specified <paramref name="name"/> does not
+        /// exist already in the cluster, a new object with that name is created.</para>
+        /// </remarks>
+        /// <returns>The semaphore distributed object that was retrieved or created.</returns>
+        Task<ISemaphore> GetSemaphore(string name);
     }   
->>>>>>> 1b8274e6
 }