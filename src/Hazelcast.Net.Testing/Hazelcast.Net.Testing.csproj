﻿<Project Sdk="Microsoft.NET.Sdk">

  <PropertyGroup>
    <TargetFrameworks>netstandard2.0;netstandard2.1</TargetFrameworks>
  </PropertyGroup>

  <PropertyGroup>
    <RootNamespace>Hazelcast.Testing</RootNamespace>
  </PropertyGroup>

  <PropertyGroup Condition="'$(ASSEMBLY_SIGNING)'=='true'">
    <SignAssembly>true</SignAssembly>
  </PropertyGroup>

  <PropertyGroup>
    <DefineConstants>$(DefineConstants);SERVER_CODEC</DefineConstants>
  </PropertyGroup>

  <PropertyGroup>
    <!-- no XML documentation here -->
    <NoWarn>$(NoWarn);CS1591</NoWarn>
  </PropertyGroup>

  <ItemGroup>
    <PackageReference Include="ApacheThrift" Version="0.15.0" />
    <PackageReference Include="Microsoft.CSharp" Version="4.7.0" />
<<<<<<< HEAD
    <PackageReference Include="Microsoft.Extensions.Configuration.UserSecrets" Version="8.0.0" />
    <PackageReference Include="Microsoft.Extensions.Logging" Version="8.0.0" />
    <PackageReference Include="Moq" Version="4.18.2" />
    <PackageReference Include="NuGet.Versioning" Version="6.8.0" />
=======
    <PackageReference Include="Microsoft.Extensions.Configuration.UserSecrets" Version="6.0.1" />
    <PackageReference Include="Microsoft.Extensions.Logging" Version="6.0.0" />
    <PackageReference Include="NSubstitute" Version="5.1.0" />
    <PackageReference Include="NSubstitute.Analyzers.CSharp" Version="1.0.16">
      <PrivateAssets>all</PrivateAssets>
      <IncludeAssets>runtime; build; native; contentfiles; analyzers; buildtransitive</IncludeAssets>
    </PackageReference>
    <PackageReference Include="NuGet.Versioning" Version="6.4.0" />
>>>>>>> deb42f39
    <PackageReference Include="NUnit" Version="3.13.3" />
    <PackageReference Include="System.IO.Pipelines" Version="8.0.0" />
    <PackageReference Include="System.Linq.Async.Queryable" Version="6.0.1" />
  </ItemGroup>

  <ItemGroup>
    <ProjectReference Include="..\Hazelcast.Net.Linq.Async\Hazelcast.Net.Linq.Async.csproj" />
    <ProjectReference Include="..\Hazelcast.Net\Hazelcast.Net.csproj" />
  </ItemGroup>

  <ItemGroup>
    <Compile Update="Remote\Resources.Designer.cs">
      <DesignTime>True</DesignTime>
      <AutoGen>True</AutoGen>
      <DependentUpon>Resources.resx</DependentUpon>
    </Compile>
  </ItemGroup>

  <ItemGroup>
    <EmbeddedResource Update="Remote\Resources.resx">
      <Generator>ResXFileCodeGenerator</Generator>
      <LastGenOutput>Resources.Designer.cs</LastGenOutput>
    </EmbeddedResource>
  </ItemGroup>

  <ItemGroup>
    <Compile Include="..\Hazelcast.Net\Protocol\Codecs\**\*.cs">
      <!--<Link>%(RecursiveDir)%(FileName)%(Extension)</Link>-->
      <Link>Protocol\Codecs\%(FileName)%(Extension)</Link>
    </Compile>
    <Compile Include="..\Hazelcast.Net\Protocol\CustomCodecs\**\*.cs">
      <!--<Link>%(RecursiveDir)%(FileName)%(Extension)</Link>-->
      <Link>Protocol\CustomCodecs\%(FileName)%(Extension)</Link>
    </Compile>
    <Compile Include="..\Hazelcast.Net\Protocol\TempCodecs\**\*.cs">
      <!--<Link>%(RecursiveDir)%(FileName)%(Extension)</Link>-->
      <Link>Protocol\TempCodecs\%(FileName)%(Extension)</Link>
    </Compile>
  </ItemGroup>

</Project><|MERGE_RESOLUTION|>--- conflicted
+++ resolved
@@ -24,21 +24,14 @@
   <ItemGroup>
     <PackageReference Include="ApacheThrift" Version="0.15.0" />
     <PackageReference Include="Microsoft.CSharp" Version="4.7.0" />
-<<<<<<< HEAD
     <PackageReference Include="Microsoft.Extensions.Configuration.UserSecrets" Version="8.0.0" />
     <PackageReference Include="Microsoft.Extensions.Logging" Version="8.0.0" />
-    <PackageReference Include="Moq" Version="4.18.2" />
-    <PackageReference Include="NuGet.Versioning" Version="6.8.0" />
-=======
-    <PackageReference Include="Microsoft.Extensions.Configuration.UserSecrets" Version="6.0.1" />
-    <PackageReference Include="Microsoft.Extensions.Logging" Version="6.0.0" />
     <PackageReference Include="NSubstitute" Version="5.1.0" />
     <PackageReference Include="NSubstitute.Analyzers.CSharp" Version="1.0.16">
       <PrivateAssets>all</PrivateAssets>
       <IncludeAssets>runtime; build; native; contentfiles; analyzers; buildtransitive</IncludeAssets>
     </PackageReference>
-    <PackageReference Include="NuGet.Versioning" Version="6.4.0" />
->>>>>>> deb42f39
+    <PackageReference Include="NuGet.Versioning" Version="6.8.0" />
     <PackageReference Include="NUnit" Version="3.13.3" />
     <PackageReference Include="System.IO.Pipelines" Version="8.0.0" />
     <PackageReference Include="System.Linq.Async.Queryable" Version="6.0.1" />
