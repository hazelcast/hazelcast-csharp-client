﻿// Copyright (c) 2008-2023, Hazelcast, Inc. All Rights Reserved.
//
// Licensed under the Apache License, Version 2.0 (the "License");
// you may not use this file except in compliance with the License.
// You may obtain a copy of the License at
//
// http://www.apache.org/licenses/LICENSE-2.0
//
// Unless required by applicable law or agreed to in writing, software
// distributed under the License is distributed on an "AS IS" BASIS,
// WITHOUT WARRANTIES OR CONDITIONS OF ANY KIND, either express or implied.
// See the License for the specific language governing permissions and
// limitations under the License.

using System.Threading;
using System.Threading.Tasks;

namespace Hazelcast.Testing.Remote
{
    /// <summary>
    /// Defines a remote controller client.
    /// </summary>
    public interface IRemoteControllerClient
    {
        /// <summary>
        /// Pings the remote controller.
        /// </summary>
        /// <param name="cancellationToken"></param>
        /// <returns>Whether the remote controller could be pinged.</returns>
        Task<bool> PingAsync(CancellationToken cancellationToken = default);

        /// <summary>
        /// Cleans the remote controller.
        /// </summary>
        /// <param name="cancellationToken"></param>
        /// <returns>Whether the remote controller could be cleaned.</returns>
        Task<bool> CleanAsync(CancellationToken cancellationToken = default);

        /// <summary>
        /// Exits the remote controller.
        /// </summary>
        /// <param name="cancellationToken"></param>
        /// <returns>Whether the remote controller could be exited.</returns>
        Task<bool> ExitAsync(CancellationToken cancellationToken = default);

        /// <summary>
        /// Creates a new cluster.
        /// </summary>
        /// <param name="serverVersion">The Hazelcast server version.</param>
        /// <param name="serverConfiguration">The server Xml configuration.</param>
        /// <param name="cancellationToken">An optional cancellation token.</param>
        /// <returns>The new cluster.</returns>
        Task<Cluster> CreateClusterAsync(string serverVersion, string serverConfiguration, CancellationToken cancellationToken = default);

        /// <summary>
        /// Starts a new member.
        /// </summary>
        /// <param name="clusterId">The identifier of the cluster.</param>
        /// <param name="cancellationToken">An optional cancellation token.</param>
        /// <returns>The new member.</returns>
        Task<Member> StartMemberAsync(string clusterId, CancellationToken cancellationToken = default);

        /// <summary>
        /// Shuts a member down.
        /// </summary>
        /// <param name="clusterId">The identifier of the cluster.</param>
        /// <param name="memberId">The identifier of the member.</param>
        /// <param name="cancellationToken">An optional cancellation token.</param>
        /// <returns>Whether the member was properly shut down.</returns>
        Task<bool> ShutdownMemberAsync(string clusterId, string memberId, CancellationToken cancellationToken = default);

        /// <summary>
        /// Terminates a member.
        /// </summary>
        /// <param name="clusterId">The identifier of the cluster.</param>
        /// <param name="memberId">The identifier of the member.</param>
        /// <param name="cancellationToken">An optional cancellation token.</param>
        /// <returns>Whether the member was properly terminated.</returns>
        Task<bool> TerminateMemberAsync(string clusterId, string memberId, CancellationToken cancellationToken = default);

        /// <summary>
        /// Suspends a member.
        /// </summary>
        /// <param name="clusterId">The identifier of the cluster.</param>
        /// <param name="memberId">The identifier of the member.</param>
        /// <param name="cancellationToken">An optional cancellation token.</param>
        /// <returns>Whether the member was properly suspended.</returns>
        Task<bool> SuspendMemberAsync(string clusterId, string memberId, CancellationToken cancellationToken = default);

        /// <summary>
        /// Resumes a member.
        /// </summary>
        /// <param name="clusterId">The identifier of the cluster.</param>
        /// <param name="memberId">The identifier of the member.</param>
        /// <param name="cancellationToken">An optional cancellation token.</param>
        /// <returns>Whether the member was properly resumed.</returns>
        Task<bool> ResumeMemberAsync(string clusterId, string memberId, CancellationToken cancellationToken = default);

        /// <summary>
        /// Shuts a cluster down.
        /// </summary>
        /// <param name="clusterId">The identifier of the cluster.</param>
        /// <param name="cancellationToken">An optional cancellation token.</param>
        /// <returns>Whether the cluster was properly shut down.</returns>
        Task<bool> ShutdownClusterAsync(string clusterId, CancellationToken cancellationToken = default);

        /// <summary>
        /// Terminates a cluster.
        /// </summary>
        /// <param name="clusterId">The identifier of the cluster.</param>
        /// <param name="cancellationToken">An optional cancellation token.</param>
        /// <returns>Whether the cluster was properly terminated.</returns>
        Task<bool> TerminateClusterAsync(string clusterId, CancellationToken cancellationToken = default);

        /// <summary>
        /// Splits a member from a cluster.
        /// </summary>
        /// <param name="memberId">The identifier of the member.</param>
        /// <param name="cancellationToken">An optional cancellation token.</param>
        /// <returns>The ??? cluster.</returns>
        Task<Cluster> SplitMemberFromClusterAsync(string memberId, CancellationToken cancellationToken = default);

        /// <summary>
        /// Merges a member into a cluster.
        /// </summary>
        /// <param name="clusterId">The identifier of the target cluster.</param>
        /// <param name="memberId">The identifier of the member.</param>
        /// <param name="cancellationToken">An optional cancellation token.</param>
        /// <returns>The ??? cluster.</returns>
        Task<Cluster> MergeMemberToClusterAsync(string clusterId, string memberId, CancellationToken cancellationToken = default);

        /// <summary>
        /// Executes a script on the controller.
        /// </summary>
        /// <param name="clusterId">The identifier of the cluster.</param>
        /// <param name="script">The body of the script.</param>
        /// <param name="lang">The language of the script.</param>
        /// <param name="cancellationToken">An optional cancellation token.</param>
        /// <returns>The result of the script.</returns>
        Task<Response> ExecuteOnControllerAsync(string clusterId, string script, Lang lang, CancellationToken cancellationToken = default);

        /// <summary>
<<<<<<< HEAD
        /// Configure RC to login Hazelcast Cloud API.
        /// </summary>
        /// <param name="baseUrl">Cloud URL, i.e. https://uat.hazelcast.cloud</param>
        /// <param name="apiKey">API Key provided from Hazelcast cloud.</param>
        /// <param name="apiSecret">API Secret provided from Hazelcast cloud.</param>
        /// <param name="cancellationToken">Cancellation token.</param>
        /// <returns></returns>
        Task LoginCloudAsync(string baseUrl, string apiKey, string apiSecret, CancellationToken cancellationToken = default);

        /// <summary>
        /// RC logins to Hazelcast Cloud API with provided environment variables.
        /// <list type="bullet"> 
        ///   <item>  BASE_URL = Cloud address, i.e. https://uat.hazelcast.cloud</item>
        ///    <item> API_KEY  = Received from Hazelcast cloud.</item>
        ///    <item> API_SECRET = Received from Hazelcast cloud. </item>
        /// </list>
        /// </summary>
        /// <param name="cancellationToken"></param>
        /// <returns></returns>
        Task LoginCloudWithEnvironment(CancellationToken cancellationToken = default);
        
        /// <summary>
        /// Creates a cluster in the logged in Cloud.
        /// </summary>
        /// <param name="hazelcastVersion">Version to be used on Members.</param>
        /// <param name="isTlsEnabled">Whether TLS Enabled on the cluster.</param>
        /// <param name="cancellationToken">Cancellation token.</param>
        /// <returns>Cloud cluster that is created.</returns>
        Task<CloudCluster> CreateCloudClusterAsync(string hazelcastVersion, bool isTlsEnabled, CancellationToken cancellationToken = default);
        
        /// <summary>
        /// Gets the cloud cluster by given cluster id.
        /// </summary>
        /// <param name="cloudClusterId">Cluster id.</param>
        /// <param name="cancellationToken">Cancellation token.</param>
        /// <returns>Cloud cluster.</returns>
        Task<CloudCluster> GetCloudClusterAsync(string cloudClusterId, CancellationToken cancellationToken = default);
        
        /// <summary>
        /// Gets the cloud cluster by given cluster id. 
        /// </summary>
        /// <param name="cloudClusterId">Cluster id</param>
        /// <param name="cancellationToken">Cancellation token.</param>
        /// <returns>Cloud cluster that is stopped.</returns>
        Task<CloudCluster> StopCloudCluster(string cloudClusterId, CancellationToken cancellationToken = default);
        
        /// <summary>
        /// Resumes the cloud cluster by given cluster id. 
        /// </summary>
        /// <param name="cloudClusterId">Cluster id</param>
        /// <param name="cancellationToken">Cancellation token.</param>
        /// <returns>Cloud cluster that is resumed.</returns>
        Task<CloudCluster> ResumeCloudClusterAsync(string cloudClusterId, CancellationToken cancellationToken = default);
        
        /// <summary>
        /// Deletes the cloud cluster by given cluster id. 
        /// </summary>
        /// <param name="cloudClusterId">Cluster id</param>
        /// <param name="cancellationToken">Cancellation token.</param>
        /// <returns>Cloud cluster that is deleted.</returns>
=======
        /// Logs the remote controller into the cloud.
        /// </summary>
        /// <param name="baseUrl">The cloud API url, e.g. https://uat.hazelcast.cloud.</param>
        /// <param name="apiKey">The API key provided by Hazelcast cloud.</param>
        /// <param name="apiSecret">The API secret provided by Hazelcast cloud.</param>
        /// <param name="cancellationToken">An optional cancellation token.</param>
        Task LoginToCloudAsync(string baseUrl, string apiKey, string apiSecret, CancellationToken cancellationToken = default);

        /// <summary>
        /// Logs the remote controller into the cloud, using parameters from environment variables.
        /// <list type="bullet"> 
        ///   <item>  BASE_URL = The cloud API url, e.g. https://uat.hazelcast.cloud.</item>
        ///    <item> API_KEY  = The API key provided by Hazelcast cloud.</item>
        ///    <item> API_SECRET = The API secret provided by Hazelcast cloud. </item>
        /// </list>
        /// </summary>
        /// <param name="cancellationToken">An optional cancellation token.</param>
        Task LoginToCloudAsync(CancellationToken cancellationToken = default);
        
        /// <summary>
        /// Creates and starts a cluster in the cloud.
        /// </summary>
        /// <param name="hazelcastVersion">The Hazelcast version for members to run.</param>
        /// <param name="isTlsEnabled">Whether TLS is enabled on the cluster.</param>
        /// <param name="cancellationToken">An optional cancellation token.</param>
        /// <returns>The cloud cluster.</returns>
        Task<CloudCluster> CreateCloudClusterAsync(string hazelcastVersion, bool isTlsEnabled, CancellationToken cancellationToken = default);
        
        /// <summary>
        /// Gets a cluster from the cloud.
        /// </summary>
        /// <param name="cloudClusterId">The identifier of the cloud cluster.</param>
        /// <param name="cancellationToken">An optional cancellation token.</param>
        /// <returns>The cloud cluster.</returns>
        Task<CloudCluster> GetCloudClusterAsync(string cloudClusterId, CancellationToken cancellationToken = default);
        
        /// <summary>
        /// Stops a cluster in the cloud.
        /// </summary>
        /// <param name="cloudClusterId">The identifier of the cloud cluster.</param>
        /// <param name="cancellationToken">An optional cancellation token.</param>
        /// <returns>The cloud cluster.</returns>
        Task<CloudCluster> StopCloudClusterAsync(string cloudClusterId, CancellationToken cancellationToken = default);
        
        /// <summary>
        /// Resumes a cluster in the cloud.
        /// </summary>
        /// <param name="cloudClusterId">The identifier of the cloud cluster.</param>
        /// <param name="cancellationToken">An optional cancellation token.</param>
        /// <returns>The cloud cluster.</returns>
        Task<CloudCluster> ResumeCloudClusterAsync(string cloudClusterId, CancellationToken cancellationToken = default);
        
        /// <summary>
        /// Deletes a cluster from the cloud.
        /// </summary>
        /// <param name="cloudClusterId">The identifier of the cloud luster.</param>
        /// <param name="cancellationToken">An optional cancellation token.</param>
        /// <returns>The cloud cluster.</returns>
>>>>>>> 37a1604d
        Task DeleteCloudClusterAsync(string cloudClusterId, CancellationToken cancellationToken = default);
    }
}<|MERGE_RESOLUTION|>--- conflicted
+++ resolved
@@ -140,68 +140,6 @@
         Task<Response> ExecuteOnControllerAsync(string clusterId, string script, Lang lang, CancellationToken cancellationToken = default);
 
         /// <summary>
-<<<<<<< HEAD
-        /// Configure RC to login Hazelcast Cloud API.
-        /// </summary>
-        /// <param name="baseUrl">Cloud URL, i.e. https://uat.hazelcast.cloud</param>
-        /// <param name="apiKey">API Key provided from Hazelcast cloud.</param>
-        /// <param name="apiSecret">API Secret provided from Hazelcast cloud.</param>
-        /// <param name="cancellationToken">Cancellation token.</param>
-        /// <returns></returns>
-        Task LoginCloudAsync(string baseUrl, string apiKey, string apiSecret, CancellationToken cancellationToken = default);
-
-        /// <summary>
-        /// RC logins to Hazelcast Cloud API with provided environment variables.
-        /// <list type="bullet"> 
-        ///   <item>  BASE_URL = Cloud address, i.e. https://uat.hazelcast.cloud</item>
-        ///    <item> API_KEY  = Received from Hazelcast cloud.</item>
-        ///    <item> API_SECRET = Received from Hazelcast cloud. </item>
-        /// </list>
-        /// </summary>
-        /// <param name="cancellationToken"></param>
-        /// <returns></returns>
-        Task LoginCloudWithEnvironment(CancellationToken cancellationToken = default);
-        
-        /// <summary>
-        /// Creates a cluster in the logged in Cloud.
-        /// </summary>
-        /// <param name="hazelcastVersion">Version to be used on Members.</param>
-        /// <param name="isTlsEnabled">Whether TLS Enabled on the cluster.</param>
-        /// <param name="cancellationToken">Cancellation token.</param>
-        /// <returns>Cloud cluster that is created.</returns>
-        Task<CloudCluster> CreateCloudClusterAsync(string hazelcastVersion, bool isTlsEnabled, CancellationToken cancellationToken = default);
-        
-        /// <summary>
-        /// Gets the cloud cluster by given cluster id.
-        /// </summary>
-        /// <param name="cloudClusterId">Cluster id.</param>
-        /// <param name="cancellationToken">Cancellation token.</param>
-        /// <returns>Cloud cluster.</returns>
-        Task<CloudCluster> GetCloudClusterAsync(string cloudClusterId, CancellationToken cancellationToken = default);
-        
-        /// <summary>
-        /// Gets the cloud cluster by given cluster id. 
-        /// </summary>
-        /// <param name="cloudClusterId">Cluster id</param>
-        /// <param name="cancellationToken">Cancellation token.</param>
-        /// <returns>Cloud cluster that is stopped.</returns>
-        Task<CloudCluster> StopCloudCluster(string cloudClusterId, CancellationToken cancellationToken = default);
-        
-        /// <summary>
-        /// Resumes the cloud cluster by given cluster id. 
-        /// </summary>
-        /// <param name="cloudClusterId">Cluster id</param>
-        /// <param name="cancellationToken">Cancellation token.</param>
-        /// <returns>Cloud cluster that is resumed.</returns>
-        Task<CloudCluster> ResumeCloudClusterAsync(string cloudClusterId, CancellationToken cancellationToken = default);
-        
-        /// <summary>
-        /// Deletes the cloud cluster by given cluster id. 
-        /// </summary>
-        /// <param name="cloudClusterId">Cluster id</param>
-        /// <param name="cancellationToken">Cancellation token.</param>
-        /// <returns>Cloud cluster that is deleted.</returns>
-=======
         /// Logs the remote controller into the cloud.
         /// </summary>
         /// <param name="baseUrl">The cloud API url, e.g. https://uat.hazelcast.cloud.</param>
@@ -260,7 +198,6 @@
         /// <param name="cloudClusterId">The identifier of the cloud luster.</param>
         /// <param name="cancellationToken">An optional cancellation token.</param>
         /// <returns>The cloud cluster.</returns>
->>>>>>> 37a1604d
         Task DeleteCloudClusterAsync(string cloudClusterId, CancellationToken cancellationToken = default);
     }
 }