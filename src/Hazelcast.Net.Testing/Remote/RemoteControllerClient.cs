--- conflicted
+++ resolved
@@ -98,10 +98,6 @@
             await _lock.WaitAsync(cancellationToken).CfAwait();
             try
             {
-<<<<<<< HEAD
-                if (!cancellationToken.IsCancellationRequested)
-                    await action(cancellationToken).CfAwait();
-=======
                 cancellationToken.ThrowIfCancellationRequested();
                 await action(cancellationToken).CfAwait();
             }
@@ -110,7 +106,6 @@
                 // Thrift exceptions are weird and need to be "fixed"
                 FixMessage(e);
                 throw;
->>>>>>> 37a1604d
             }
             finally
             {
@@ -219,19 +214,11 @@
             => WithLock(token => executeOnController(clusterId, script, lang, token), cancellationToken);
 
         /// <inheritdoc />
-<<<<<<< HEAD
-        public Task LoginCloudAsync(string baseUrl, string apiKey, string apiSecret, CancellationToken cancellationToken = default)
-            => WithLock(token => loginToCloud(baseUrl, apiKey, apiSecret, token), cancellationToken);
-
-        /// <inheritdoc />
-        public Task LoginCloudWithEnvironment(CancellationToken cancellationToken = default)
-=======
         public Task LoginToCloudAsync(string baseUrl, string apiKey, string apiSecret, CancellationToken cancellationToken = default)
             => WithLock(token => loginToCloud(baseUrl, apiKey, apiSecret, token), cancellationToken);
 
         /// <inheritdoc />
         public Task LoginToCloudAsync(CancellationToken cancellationToken = default)
->>>>>>> 37a1604d
             => WithLock(loginToCloudUsingEnvironment, cancellationToken);
 
         /// <inheritdoc />
@@ -243,11 +230,7 @@
             => WithLock(token => getCloudCluster(cloudClusterId, token), cancellationToken);
 
         /// <inheritdoc />
-<<<<<<< HEAD
-        public Task<CloudCluster> StopCloudCluster(string cloudClusterId, CancellationToken cancellationToken = default)
-=======
         public Task<CloudCluster> StopCloudClusterAsync(string cloudClusterId, CancellationToken cancellationToken = default)
->>>>>>> 37a1604d
             => WithLock(token => stopCloudCluster(cloudClusterId, token), cancellationToken);
 
         /// <inheritdoc />
