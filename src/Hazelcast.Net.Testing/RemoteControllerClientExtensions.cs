﻿// Copyright (c) 2008-2022, Hazelcast, Inc. All Rights Reserved.
//
// Licensed under the Apache License, Version 2.0 (the "License");
// you may not use this file except in compliance with the License.
// You may obtain a copy of the License at
//
// http://www.apache.org/licenses/LICENSE-2.0
//
// Unless required by applicable law or agreed to in writing, software
// distributed under the License is distributed on an "AS IS" BASIS,
// WITHOUT WARRANTIES OR CONDITIONS OF ANY KIND, either express or implied.
// See the License for the specific language governing permissions and
// limitations under the License.

using System;
using System.Collections.Generic;
using System.Linq;
using System.Text;
using System.Threading;
using System.Threading.Tasks;
using Hazelcast.Core;
using Hazelcast.Testing.Remote;
using NuGet.Versioning;
using NUnit.Framework;

namespace Hazelcast.Testing
{
    /// <summary>
    /// Provides extension methods for the <see cref="IRemoteControllerClient"/> interface.
    /// </summary>
    public static class RemoteControllerClientExtensions
    {
        /// <summary>
        /// Creates a new cluster.
        /// </summary>
        /// <param name="rc">The remote controller.</param>
        /// <returns>The new cluster.</returns>
        public static Task<Cluster> CreateClusterAsync(this IRemoteControllerClient rc)
            => rc.CreateClusterAsync(null, Resources.hazelcast);

        /// <summary>
        /// Creates a new cluster.
        /// </summary>
        /// <param name="rc">The remote controller.</param>
        /// <param name="serverConfiguration">The server Xml configuration.</param>
        /// <returns>The new cluster.</returns>
        public static Task<Cluster> CreateClusterAsync(this IRemoteControllerClient rc, string serverConfiguration)
            => rc.CreateClusterAsync(null, serverConfiguration);

        /// <summary>
        /// Shuts a cluster down.
        /// </summary>
        /// <param name="rc">The remote controller.</param>
        /// <param name="cluster">The cluster.</param>
        /// <returns>Whether the cluster was properly shut down.</returns>
        public static Task<bool> ShutdownClusterAsync(this IRemoteControllerClient rc, Cluster cluster)
            => rc.ShutdownClusterAsync(cluster.Id);

        /// <summary>
        /// Shuts a cluster down repeatedly until it is down.
        /// </summary>
        /// <param name="rc">The remote controller.</param>
        /// <param name="cluster">The cluster.</param>
        /// <returns>Whether the cluster was properly shut down.</returns>
        public static async Task ShutdownClusterDownAsync(this IRemoteControllerClient rc, Cluster cluster)
        {
            while (!await rc.ShutdownClusterAsync(cluster).CfAwait())
                await Task.Delay(1_000).CfAwait();
        }

        /// <summary>
        /// Starts a new member.
        /// </summary>
        /// <param name="rc">The remote controller.</param>
        /// <param name="cluster">The cluster.</param>
        /// <returns>The new member.</returns>
        public static Task<Member> StartMemberAsync(this IRemoteControllerClient rc, Cluster cluster)
            => rc.StartMemberAsync(cluster.Id);

        /// <summary>
        /// Starts a new member and wait until it is added.
        /// </summary>
        /// <param name="rc">The remote controller.</param>
        /// <param name="client">The Hazelcast client.</param>
        /// <param name="cluster">The cluster.</param>
        /// <param name="expectedPartitionOwnersCount">The expected number of partition owners.</param>
        /// <returns>The new member.</returns>
        /// <remarks>
        /// <para>This only works if the <see cref="IHazelcastClient"/> remains connected, i.e. when starting an
        /// additional member in a cluster that already runs at least one member.</para>
        /// </remarks>
        public static async Task<Member> StartMemberWaitAddedAsync(this IRemoteControllerClient rc, IHazelcastClient client, Cluster cluster, int expectedPartitionOwnersCount)
        {
            var clientInternal = (HazelcastClient) client;
            var added = new SemaphoreSlim(0);
            var partitions = new SemaphoreSlim(0);
            var membersCount = client.Members.Count;

            var subscriptionId = await client.SubscribeAsync(on => on
                    .MembersUpdated((sender, args) =>
                    {
                        if (args.AddedMembers.Count > 0) added.Release();
                    })
                    .PartitionsUpdated((sender, args) =>
                    {
                        partitions.Release();
                    }))
                .CfAwait();

            var member = await rc.StartMemberAsync(cluster).CfAwait();

            await AssertEx.SucceedsEventually(() =>
            {
                Assert.That(client.Members.Count == membersCount+1 && client.Members.All(x => x.IsConnected));
            }, 10_000, 1_000);

            await client.TriggerPartitionTableAsync().CfAwait();
            await partitions.WaitAsync(TimeSpan.FromSeconds(120)).CfAwait();

            await clientInternal.UnsubscribeAsync(subscriptionId).CfAwait();

            var partitioner = clientInternal.Cluster.Partitioner;
            var partitionsCount = partitioner.Count;
            var owners = new HashSet<Guid>();
            for (var i = 0; i < partitionsCount; i++)
            {
                var owner = partitioner.GetPartitionOwner(i);
                if (owner != default) owners.Add(owner);
            }

            Assert.AreEqual(expectedPartitionOwnersCount, owners.Count);

            return member;
        }

        /// <summary>
        /// Shuts a member down.
        /// </summary>
        /// <param name="rc">The remote controller.</param>
        /// <param name="cluster">The cluster.</param>
        /// <param name="member">The member.</param>
        /// <returns>Whether the member was properly shut down.</returns>
        public static Task<bool> StopMemberAsync(this IRemoteControllerClient rc, Cluster cluster, Member member)
            => rc.ShutdownMemberAsync(cluster.Id, member.Uuid);

        /// <summary>
        /// Shuts a member down and wait until it is removed.
        /// </summary>
        /// <param name="rc">The remote controller.</param>
        /// <param name="client">The Hazelcast client.</param>
        /// <param name="cluster">The cluster.</param>
        /// <param name="member">The member.</param>
        /// <remarks>
        /// <para>This only works if the <see cref="IHazelcastClient"/> remains connected, i.e. when stopping
        /// a member in a cluster that runs other members in order to keep the client connected.</para>
        /// </remarks>
        public static async Task StopMemberWaitRemovedAsync(this IRemoteControllerClient rc, IHazelcastClient client, Cluster cluster, Member member)
        {
            var clientInternal = (HazelcastClient) client;
            var removed = new SemaphoreSlim(0);

            var subscriptionId = await clientInternal.SubscribeAsync(on => on
                    .MembersUpdated((sender, args) =>
                    {
                        if (args.RemovedMembers.Count > 0) removed.Release();
                    }))
                .CfAwait();

            await rc.StopMemberAsync(cluster, member).CfAwait();
            await removed.WaitAsync(TimeSpan.FromSeconds(120)).CfAwait();
            await clientInternal.UnsubscribeAsync(subscriptionId).CfAwait();
        }

        /// <summary>
        /// Shuts a member down and wait until its connection closes.
        /// </summary>
        /// <param name="rc">The remote controller.</param>
        /// <param name="client">The Hazelcast client.</param>
        /// <param name="cluster">The cluster.</param>
        /// <param name="member">The member.</param>
        /// <remarks>
        /// <para>This works even if the member is the last member of the cluster.</para>
        /// </remarks>
        public static async Task StopMemberWaitClosedAsync(this IRemoteControllerClient rc, IHazelcastClient client, Cluster cluster, Member member)
        {
            var clientInternal = (HazelcastClient) client;
            var closed = new SemaphoreSlim(0);

            var memberId = new Guid(member.Uuid);
            var subscriptionId = await clientInternal.SubscribeAsync(on => on
                    .ConnectionClosed((sender, args) =>
                    {
                        // we don't have this yet, so just trust it's the ok connection
                        //if (args.Connection.MemberId == memberId) closed.Release();
                        closed.Release();
                    }))
                .CfAwait();

            await rc.StopMemberAsync(cluster, member).CfAwait();
            await closed.WaitAsync(TimeSpan.FromSeconds(120)).CfAwait();
            await clientInternal.UnsubscribeAsync(subscriptionId).CfAwait();
        }

        /// <summary>
        /// Suspends a member.
        /// </summary>
        /// <param name="rc">The remote controller.</param>
        /// <param name="cluster">The cluster.</param>
        /// <param name="member">The member.</param>
        /// <returns>Whether the member was properly suspended.</returns>
        public static Task<bool> SuspendMemberAsync(IRemoteControllerClient rc, Cluster cluster, Member member)
            => rc.ShutdownMemberAsync(cluster.Id, member.Uuid);

        /// <summary>
        /// Resumes a member.
        /// </summary>
        /// <param name="rc">The remote controller.</param>
        /// <param name="cluster">The cluster.</param>
        /// <param name="member">The member.</param>
        /// <returns>Whether the member was properly resumed.</returns>
        public static Task<bool> ResumeMemberAsync(this IRemoteControllerClient rc, Cluster cluster, Member member)
            => rc.ResumeMemberAsync(cluster.Id, member.Uuid);
        
        /// <summary>
        /// Detects the version of the server on the cluster.
        /// </summary>
        /// <param name="rc">The remote controller.</param>
        /// <returns>The detected server version.</returns>
        public static async Task<(NuGetVersion, NuGetVersion)> DetectServerVersionAsync(this IRemoteControllerClient rc)
        {
            const string script = "result=\"\" + com.hazelcast.instance.GeneratedBuildProperties.VERSION + \",\" + com.hazelcast.instance.GeneratedEnterpriseBuildProperties.VERSION;";
            var response = await rc.ExecuteOnControllerAsync(null, script, Lang.JAVASCRIPT).CfAwait();
            var result = response.Result;
            if (result == null) return default;
            var resultString = Encoding.UTF8.GetString(result);
            var resultValues = resultString.Split(',');
<<<<<<< HEAD
            
            NuGetVersion ossVersion = null;
            NuGetVersion enterpriseVersion = null;
            
            if(resultValues.Length > 0) NuGetVersion.TryParseStrict(resultValues[0], out ossVersion);
            if(resultValues.Length > 1) NuGetVersion.TryParseStrict(resultValues[1], out enterpriseVersion);
            
=======
            var ossVersion = resultValues.Length > 0 && NuGetVersion.TryParse(resultValues[0], out var ov) ? ov : null;
            var enterpriseVersion = resultValues.Length > 1 && NuGetVersion.TryParse(resultValues[1], out var ev) ? ev : null;
>>>>>>> afad0bc7
            return (ossVersion, enterpriseVersion);
        }
    }
}<|MERGE_RESOLUTION|>--- conflicted
+++ resolved
@@ -234,18 +234,8 @@
             if (result == null) return default;
             var resultString = Encoding.UTF8.GetString(result);
             var resultValues = resultString.Split(',');
-<<<<<<< HEAD
-            
-            NuGetVersion ossVersion = null;
-            NuGetVersion enterpriseVersion = null;
-            
-            if(resultValues.Length > 0) NuGetVersion.TryParseStrict(resultValues[0], out ossVersion);
-            if(resultValues.Length > 1) NuGetVersion.TryParseStrict(resultValues[1], out enterpriseVersion);
-            
-=======
             var ossVersion = resultValues.Length > 0 && NuGetVersion.TryParse(resultValues[0], out var ov) ? ov : null;
             var enterpriseVersion = resultValues.Length > 1 && NuGetVersion.TryParse(resultValues[1], out var ev) ? ev : null;
->>>>>>> afad0bc7
             return (ossVersion, enterpriseVersion);
         }
     }
