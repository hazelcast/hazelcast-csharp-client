﻿// Copyright (c) 2008-2022, Hazelcast, Inc. All Rights Reserved.
//
// Licensed under the Apache License, Version 2.0 (the "License");
// you may not use this file except in compliance with the License.
// You may obtain a copy of the License at
//
// http://www.apache.org/licenses/LICENSE-2.0
//
// Unless required by applicable law or agreed to in writing, software
// distributed under the License is distributed on an "AS IS" BASIS,
// WITHOUT WARRANTIES OR CONDITIONS OF ANY KIND, either express or implied.
// See the License for the specific language governing permissions and
// limitations under the License.

using System;
using System.Collections.Generic;
using System.Linq;
using System.Linq.Expressions;
using System.Reflection;
using System.Text;
using Hazelcast.Linq.Expressions;

namespace Hazelcast.Linq.Visitors
{
    /// <summary>
    /// Traverses and prepares a SQLized expression tree to be traversed and converted to text based SQL statements.
    /// </summary>
    internal class QueryBinder : HzExpressionVisitor
    {
        private ColumnProjector _projector;
        private Dictionary<ParameterExpression, Expression> _map;
        private int _aliasCount;
        private const BindingFlags bindingFlags = BindingFlags.Public | BindingFlags.Instance;

#pragma warning disable CS8618 // Non-nullable field must contain a non-null value when exiting constructor. Consider declaring as nullable.
        public QueryBinder()
#pragma warning restore CS8618 // Non-nullable field must contain a non-null value when exiting constructor. Consider declaring as nullable.
        {
            _projector = new ColumnProjector(p => p.NodeType == (ExpressionType)HzExpressionType.Column);
        }

        /// <summary>
        /// Get an SQLized tree and its projection bindings
        /// </summary>
        /// <param name="expression"></param>
        /// <returns></returns>
        public Expression Bind(Expression expression)
        {
            _map = new();
            return Visit(expression);
        }

        ///(Internal for tests)
        internal static Expression StripQuotes(Expression expression)
        {
            while (expression.NodeType == ExpressionType.Quote)
                expression = ((UnaryExpression)expression).Operand;

            return expression;
        }

        /// <summary>
        /// Generates an alias for the field. (Internal for tests)
        /// </summary>
        /// <returns>alias</returns>
        internal string GetNextAlias()
        {
            return "m" + (_aliasCount++);//m for map
        }

        private static LambdaExpression GetLambda(Expression e)
        {
            e = StripQuotes(e);

            if (e.NodeType == ExpressionType.Constant)
#pragma warning disable CS8603 // Possible null reference return.
                return ((ConstantExpression)e).Value as LambdaExpression;
#pragma warning restore CS8603 // Possible null reference return.

#pragma warning disable CS8603 // Possible null reference return.
            return e as LambdaExpression;
#pragma warning restore CS8603 // Possible null reference return.
        }

        public ProjectedColumns Project(Expression expression, string newAlias, params string[] existingAlias)
        {
            return _projector.Project(expression, newAlias, existingAlias);
        }

        protected override Expression VisitMethodCall(MethodCallExpression m)
        {
            if (m.Method.DeclaringType == typeof(Queryable) || m.Method.DeclaringType == typeof(Enumerable))
            {
                switch (m.Method.Name)
                {
                    case "Where":
                        //the arguments respectivly->type of entry, source e, predicate
                        return BindWhere(m.Type, m.Arguments[0], GetLambda(m.Arguments[1]));
                    case "Select":
                        return BindSelect(m.Type, m.Arguments[0], GetLambda(m.Arguments[1]));
                    case "Join":
                        return BindJoin(m.Type, m.Arguments[0], m.Arguments[1], GetLambda(m.Arguments[2]), GetLambda(m.Arguments[3]), GetLambda(m.Arguments[4]));
                }

                throw new NotSupportedException($"The method '{m.Method.Name}' is not supported.");
            }

            return base.VisitMethodCall(m);
        }

        private ProjectionExpression BindJoin(Type type, Expression outer, Expression inner, LambdaExpression outerKey, LambdaExpression innerKey, LambdaExpression selector)
        {
            var outerProjection = (ProjectionExpression)Visit(outer);
            var innerProjection = (ProjectionExpression)Visit(inner);
            var visitedOuterKey = Visit(outerKey.Body);
            var visitedInnerKey = Visit(innerKey.Body);
            var visitedSelector = Visit(selector.Body);

            _map[outerKey.Parameters[0]] = outerProjection.Projector;
            _map[innerKey.Parameters[0]] = innerProjection.Projector;
            _map[selector.Parameters[0]] = outerProjection.Projector;
            _map[selector.Parameters[1]] = innerProjection.Projector;

            var alias = GetNextAlias();

            var joinExp = new JoinExpression(outerProjection.Source, innerProjection.Source, Expression.Equal(visitedOuterKey, visitedInnerKey), type);

            var projectedColumns = Project(visitedSelector, alias, outerProjection.Source.Alias, innerProjection.Source.Alias);

            return new ProjectionExpression(new SelectExpression(alias, type, projectedColumns.Columns, joinExp), projectedColumns.Projector, type);
        }

        /// <summary>
        /// Visit the expressions and bind columns and conditions with SQL equavilent expressions. 
        /// </summary>
        /// <param name="type">Type of the result entry</param>
        /// <param name="source">The source expression</param>
        /// <param name="predicate">Predicate of the condition</param>
        /// <returns>A Projection Expression</returns>
        private ProjectionExpression BindSelect(Type type, Expression source, LambdaExpression predicate)
        {
            var (projection, visitedPredicate) = VisitSourceAndPredicate(source, predicate);
            var alias = GetNextAlias();

            //Visit, nominate and arrange which columns to be selected out of fields of the map.
            //Note: SQL exp. are the custom ones defined by us under Hazelcast.Linq.Expressions.

            //Projected columns of the `Where` clause.
            var projectedColumns = Project(visitedPredicate, alias, GetExistingAlias(projection.Source));

            return new ProjectionExpression(new SelectExpression(alias, type, projectedColumns.Columns, projection.Source), projectedColumns.Projector, type);
        }

        private ProjectionExpression BindWhere(Type type, Expression source, LambdaExpression predicate)
        {
            //projection and expression(s) in the select clause.
            var (projection, visitedPredicate) = VisitSourceAndPredicate(source, predicate);
            var alias = GetNextAlias();

            //Projected columns of the `Select` clause.
            var projectedColumns = Project(projection.Projector, alias, GetExistingAlias(projection.Source));

            return new ProjectionExpression(new SelectExpression(alias, type, projectedColumns.Columns, projection.Source, visitedPredicate), projectedColumns.Projector, type);
        }

        private (ProjectionExpression, Expression) VisitSourceAndPredicate(Expression expression, LambdaExpression predicate)
        {
            var projection = (ProjectionExpression)Visit(expression);//DFS and project everything about the entry type          
            _map[predicate.Parameters[0]] = projection.Projector;//map predicate to the projector
            var predicateExp = Visit(predicate.Body);// Visit the body to handle inner expressions.
            return (projection, predicateExp);
        }

        private static string GetExistingAlias(Expression source)
        {
            switch ((HzExpressionType)source.NodeType)
            {
                case HzExpressionType.Select:
                    return ((SelectExpression)source).Alias;
                case HzExpressionType.Map:
                    return ((MapExpression)source).Alias;
                default:
                    throw new InvalidOperationException($"Invalid source node type '{source.NodeType}'");
            }
        }

        private bool IsMap(object? value)
        {
            return value is IQueryable q && q.Expression.NodeType == ExpressionType.Constant;
        }

        private string GetMapName(object map)
        {
            var mapQuery = (IQueryable)map;
            var rowType = mapQuery.ElementType;
            return rowType.Name;
        }

        private string GetColumnName(MemberInfo member)
        {
            return member.Name;
        }

        private Type GetColumnType(MemberInfo member)
        {
            var finfo = member as FieldInfo;

            if (finfo != null)
                return finfo.FieldType;

            var pinfo = (PropertyInfo)member;
            return pinfo.PropertyType;
        }

        /// <summary>
        /// Gets members of the entry type.
        /// </summary>
        /// <param name="entryType">The type of the object that will be queried from the map.</param>
        /// <returns>List of fields</returns>
        private IEnumerable<MemberInfo> GetMappedMembers(Type entryType)
        {
            return entryType.GetFields(bindingFlags).Cast<MemberInfo>().Concat(entryType.GetProperties(bindingFlags)).ToArray();
        }

        /// <summary>
        /// Creates an projection that holds all fields with binding of the entry type.
        /// </summary>
        /// <param name="obj"></param>
        /// <returns>Projection of the entry type</returns>
        private ProjectionExpression GetMapProjection(object obj)
        {
            var map = (IQueryable)obj;//map means HMap as a data source

            var mapAlias = GetNextAlias();
            var selectAlias = GetNextAlias();

            var bindings = new List<MemberBinding>();
            var columns = new List<ColumnDefinition>();

            foreach (var mi in GetMappedMembers(map.ElementType))
            {
                var columnName = GetColumnName(mi);
                var columnType = GetColumnType(mi);

                bindings.Add(Expression.Bind(mi, new ColumnExpression(columnType, selectAlias, columnName, columns.Count)));
                columns.Add(new ColumnDefinition(columnName, new ColumnExpression(columnType, mapAlias, columnName, columns.Count)));
            }

            var projector = Expression.MemberInit(Expression.New(map.ElementType), bindings);
            var entryType = typeof(IEnumerable<>).MakeGenericType(map.ElementType);

<<<<<<< HEAD
            var selectExp = new SelectExpression(selectAlias, entryType, columns.AsReadOnly(), new MapExpression(entryType, GetMapName(map), mapAlias));
=======
            var selectExp = new SelectExpression(selectAlias, entryType, columns.AsReadOnly(), new MapExpression(entryType, mapAlias, GetMapName(map)));
>>>>>>> 62838ee5
            return new ProjectionExpression(selectExp, projector, entryType);
        }


        protected override Expression VisitConstant(ConstantExpression node)
        {
            return IsMap(node.Value) ? (Expression)GetMapProjection(node.Value) : (Expression)node;
        }

        protected override Expression VisitParameter(ParameterExpression node)
        {
            return _map.TryGetValue(node, out var exp) ? exp : node;
        }

        protected override Expression VisitMember(MemberExpression node)
        {
            var visitedNode = Visit(node.Expression);

            switch (visitedNode.NodeType)
            {
                case ExpressionType.MemberInit:
                    var initExp = (MemberInitExpression)visitedNode;

                    foreach (MemberAssignment assigment in initExp.Bindings)
                    {
                        if (assigment != null && MembersMatch(assigment.Member, node.Member))
                            return assigment.Expression;//Most probably a Column Expressions,
                                                        //already created at the Visit above.
                    }

                    break;

                case ExpressionType.New:

                    var newExp = (NewExpression)visitedNode;

                    if (newExp.Members == null) break;

                    for (var i = 0; i < newExp.Members.Count; i++)
                    {
                        if (MembersMatch(newExp.Members[i], node.Member))
                            return newExp.Arguments[i];
                    }

                    break;
            }

            return visitedNode == node.Expression ? node : MakeMemberAccess(visitedNode, node.Member);
        }

        /// <summary>
        /// Creates an expression that represents the member access of the field/property
        /// </summary>
        /// <param name="source">Expression</param>
        /// <param name="memberInfo">Member of the class</param>
        /// <returns>Property/Field expression of given field/property</returns>
        private Expression MakeMemberAccess(Expression source, MemberInfo memberInfo)
        {
            var fieldInfo = memberInfo as FieldInfo;

            if (fieldInfo != null)
                return Expression.Field(source, fieldInfo);

            var propertyInfo = (PropertyInfo)memberInfo;
            return Expression.Property(source, propertyInfo);
        }

        private bool MembersMatch(MemberInfo a, MemberInfo b)
        {
            if (a == b)
                return true;

            if (a is MethodInfo && b is PropertyInfo infoB)
                return a == infoB.GetGetMethod();

            else if (a is PropertyInfo infoA && b is MethodInfo)
                return infoA.GetGetMethod() == b;

            return false;
        }
    }
}<|MERGE_RESOLUTION|>--- conflicted
+++ resolved
@@ -249,18 +249,14 @@
             var projector = Expression.MemberInit(Expression.New(map.ElementType), bindings);
             var entryType = typeof(IEnumerable<>).MakeGenericType(map.ElementType);
 
-<<<<<<< HEAD
-            var selectExp = new SelectExpression(selectAlias, entryType, columns.AsReadOnly(), new MapExpression(entryType, GetMapName(map), mapAlias));
-=======
             var selectExp = new SelectExpression(selectAlias, entryType, columns.AsReadOnly(), new MapExpression(entryType, mapAlias, GetMapName(map)));
->>>>>>> 62838ee5
             return new ProjectionExpression(selectExp, projector, entryType);
         }
 
 
         protected override Expression VisitConstant(ConstantExpression node)
         {
-            return IsMap(node.Value) ? (Expression)GetMapProjection(node.Value) : (Expression)node;
+            return IsMap(node.Value) ? (Expression)GetMapProjection(node.Value!) : (Expression)node;
         }
 
         protected override Expression VisitParameter(ParameterExpression node)
