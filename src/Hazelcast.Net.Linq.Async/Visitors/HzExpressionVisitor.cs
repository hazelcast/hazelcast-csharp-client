﻿// Copyright (c) 2008-2022, Hazelcast, Inc. All Rights Reserved.
//
// Licensed under the Apache License, Version 2.0 (the "License");
// you may not use this file except in compliance with the License.
// You may obtain a copy of the License at
//
// http://www.apache.org/licenses/LICENSE-2.0
//
// Unless required by applicable law or agreed to in writing, software
// distributed under the License is distributed on an "AS IS" BASIS,
// WITHOUT WARRANTIES OR CONDITIONS OF ANY KIND, either express or implied.
// See the License for the specific language governing permissions and
// limitations under the License.

using System;
using System.Collections.Generic;
using System.Collections.ObjectModel;
using System.Linq;
using System.Linq.Expressions;
using System.Text;
using Hazelcast.Linq.Expressions;

namespace Hazelcast.Linq.Visitors
{
    /// <summary>
    /// Custom visitor for restructured expression tree.
    /// </summary>
    internal class HzExpressionVisitor : ExpressionVisitor
    {
        public override Expression Visit(Expression? node)
        {
#pragma warning disable CS8603 // Possible null reference return.
            if (node == null) return node;
#pragma warning restore CS8603 // Possible null reference return.

            return (HzExpressionType)node.NodeType switch
            {
                HzExpressionType.Map => VisitMap((MapExpression)node),
                HzExpressionType.Column => VisitColumn((ColumnExpression)node),
                HzExpressionType.Select => VisitSelect((SelectExpression)node),
                HzExpressionType.Projection => VisitProjection((ProjectionExpression)node),
                HzExpressionType.Join => VisitJoin((JoinExpression)node),
                _ => base.Visit(node),
            };
<<<<<<< HEAD
            }

        protected virtual Expression VisitJoin(JoinExpression node)
        {
            var left = Visit(node.Left);
            var right = Visit(node.Right);
            var condtition = Visit(node.JoinCondition);

            if (left != node.Left || right != node.Right || condtition != node.JoinCondition)
                return new JoinExpression(left, right, condtition, node.Type);
=======
        }

        //internal for test purposes
        internal virtual Expression VisitJoin(JoinExpression node)
        {
            var left = Visit(node.Left);
            var right = Visit(node.Right);
            var condition = Visit(node.JoinCondition);

            if (left != node.Left || right != node.Right || condition != node.JoinCondition)
                return new JoinExpression(left, right, condition, node.Type);
>>>>>>> 62838ee5

            return node;
        }

<<<<<<< HEAD
        protected virtual Expression VisitProjection(ProjectionExpression node)
=======
        //internal for test purposes
        internal virtual Expression VisitProjection(ProjectionExpression node)
>>>>>>> 62838ee5
        {
            var visitedSource = (SelectExpression)Visit(node.Source);
            var visitedProjector = Visit(node.Projector);

            if (node.Source != visitedSource || node.Projector != visitedProjector)
                return new ProjectionExpression(visitedSource, visitedProjector, visitedProjector.Type);

            return node;
        }

<<<<<<< HEAD
        protected virtual Expression VisitSelect(SelectExpression node)
=======
        //internal for test purposes
        internal virtual Expression VisitSelect(SelectExpression node)
>>>>>>> 62838ee5
        {
            var from = Visit(node.From);
            var where = Visit(node.Where);
            var columns = VisitColumnDefinitions(node.Columns);

            if (from != node.From || where != node.Where || columns != node.Columns)
                return new SelectExpression(node.Alias, node.Type, columns, from, where);

            return node;
        }

<<<<<<< HEAD
        protected virtual ReadOnlyCollection<ColumnDefinition> VisitColumnDefinititions(ReadOnlyCollection<ColumnDefinition> columns)
=======
        //internal for test purposes
        internal virtual ReadOnlyCollection<ColumnDefinition> VisitColumnDefinitions(ReadOnlyCollection<ColumnDefinition> columns)
>>>>>>> 62838ee5
        {
            List<ColumnDefinition>? definitions = null;

            for (var i = 0; i < columns.Count; i++)
            {
                var column = columns[i];
                var exp = Visit(column.Expression);

                if (definitions == null && exp != column.Expression)
                    definitions = columns.Take(i).ToList();

                definitions?.Add(new ColumnDefinition(column.Name, exp));
            }

            return definitions == null ? columns : definitions.AsReadOnly();
        }

<<<<<<< HEAD
        protected virtual Expression VisitColumn(ColumnExpression node)
=======
        //internal for test purposes
        internal virtual Expression VisitColumn(ColumnExpression node)
>>>>>>> 62838ee5
        {
            return node;
        }

<<<<<<< HEAD
        protected virtual Expression VisitMap(MapExpression node)
=======
        //internal for test purposes
        internal virtual Expression VisitMap(MapExpression node)
>>>>>>> 62838ee5
        {
            return node;
        }
    }
}<|MERGE_RESOLUTION|>--- conflicted
+++ resolved
@@ -17,7 +17,6 @@
 using System.Collections.ObjectModel;
 using System.Linq;
 using System.Linq.Expressions;
-using System.Text;
 using Hazelcast.Linq.Expressions;
 
 namespace Hazelcast.Linq.Visitors
@@ -42,18 +41,6 @@
                 HzExpressionType.Join => VisitJoin((JoinExpression)node),
                 _ => base.Visit(node),
             };
-<<<<<<< HEAD
-            }
-
-        protected virtual Expression VisitJoin(JoinExpression node)
-        {
-            var left = Visit(node.Left);
-            var right = Visit(node.Right);
-            var condtition = Visit(node.JoinCondition);
-
-            if (left != node.Left || right != node.Right || condtition != node.JoinCondition)
-                return new JoinExpression(left, right, condtition, node.Type);
-=======
         }
 
         //internal for test purposes
@@ -65,17 +52,12 @@
 
             if (left != node.Left || right != node.Right || condition != node.JoinCondition)
                 return new JoinExpression(left, right, condition, node.Type);
->>>>>>> 62838ee5
 
             return node;
         }
 
-<<<<<<< HEAD
-        protected virtual Expression VisitProjection(ProjectionExpression node)
-=======
         //internal for test purposes
         internal virtual Expression VisitProjection(ProjectionExpression node)
->>>>>>> 62838ee5
         {
             var visitedSource = (SelectExpression)Visit(node.Source);
             var visitedProjector = Visit(node.Projector);
@@ -86,12 +68,8 @@
             return node;
         }
 
-<<<<<<< HEAD
-        protected virtual Expression VisitSelect(SelectExpression node)
-=======
         //internal for test purposes
         internal virtual Expression VisitSelect(SelectExpression node)
->>>>>>> 62838ee5
         {
             var from = Visit(node.From);
             var where = Visit(node.Where);
@@ -103,12 +81,8 @@
             return node;
         }
 
-<<<<<<< HEAD
-        protected virtual ReadOnlyCollection<ColumnDefinition> VisitColumnDefinititions(ReadOnlyCollection<ColumnDefinition> columns)
-=======
         //internal for test purposes
         internal virtual ReadOnlyCollection<ColumnDefinition> VisitColumnDefinitions(ReadOnlyCollection<ColumnDefinition> columns)
->>>>>>> 62838ee5
         {
             List<ColumnDefinition>? definitions = null;
 
@@ -126,22 +100,14 @@
             return definitions == null ? columns : definitions.AsReadOnly();
         }
 
-<<<<<<< HEAD
-        protected virtual Expression VisitColumn(ColumnExpression node)
-=======
         //internal for test purposes
         internal virtual Expression VisitColumn(ColumnExpression node)
->>>>>>> 62838ee5
         {
             return node;
         }
 
-<<<<<<< HEAD
-        protected virtual Expression VisitMap(MapExpression node)
-=======
         //internal for test purposes
         internal virtual Expression VisitMap(MapExpression node)
->>>>>>> 62838ee5
         {
             return node;
         }
