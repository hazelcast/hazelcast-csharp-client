--- conflicted
+++ resolved
@@ -18,12 +18,7 @@
 using System.Reflection;
 using System.Security.Authentication;
 using System.Text;
-<<<<<<< HEAD
-using System.Threading.Tasks;
-using ExpectedObjects;
-=======
 using Hazelcast.Clustering;
->>>>>>> 66f2318e
 using Hazelcast.Clustering.LoadBalancing;
 using Hazelcast.Configuration;
 using Hazelcast.Configuration.Binding;
@@ -44,13 +39,8 @@
         [Test]
         public void BuildExceptions()
         {
-<<<<<<< HEAD
-            Assert.Throws<ArgumentNullException>(() => HazelcastOptions.Build((Action<IConfigurationBuilder>)null));
-            Assert.Throws<ArgumentNullException>(() => HazelcastOptions.Build(null, null, "key"));
-=======
             Assert.Throws<ArgumentNullException>(() => HazelcastOptions.Build((Action<IConfigurationBuilder>) null));
             Assert.Throws<ArgumentNullException>(() => HazelcastOptions.Build(null, null, null, "key"));
->>>>>>> 66f2318e
         }
 
         [Test]
@@ -602,7 +592,7 @@
             stream2 = new MemoryStream(Encoding.UTF8.GetBytes(json2));
 
             options = HazelcastOptions.Build(x => x.AddJsonStream(stream1).AddJsonStream(stream2),
-                null, null, "alt");
+                null, null, "alt"); 
 
             Assert.AreEqual("altClient", options.ClientName);
             Assert.AreEqual("cluster", options.ClusterName);
