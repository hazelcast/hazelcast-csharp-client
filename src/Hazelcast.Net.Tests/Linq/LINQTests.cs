﻿// Copyright (c) 2008-2022, Hazelcast, Inc. All Rights Reserved.
// 
// Licensed under the Apache License, Version 2.0 (the "License");
// you may not use this file except in compliance with the License.
// You may obtain a copy of the License at
// 
// http://www.apache.org/licenses/LICENSE-2.0
// 
// Unless required by applicable law or agreed to in writing, software
// distributed under the License is distributed on an "AS IS" BASIS,
// WITHOUT WARRANTIES OR CONDITIONS OF ANY KIND, either express or implied.
// See the License for the specific language governing permissions and
// limitations under the License.

using System;
using System.Collections.Generic;
using System.Linq;
using System.Threading.Tasks;
using Hazelcast.Core;
using Hazelcast.DistributedObjects;
using Hazelcast.Linq;
using Hazelcast.Testing;
using Hazelcast.Testing.Conditions;
using NUnit.Framework;

namespace Hazelcast.Tests.Linq
{
    /// <summary>
    /// Tests the IHMap using LINQ APIs. It focuses the results mainly.
    /// For query tests, please see other linq test suites.
    /// </summary>
<<<<<<< HEAD
    [ServerCondition("[5.2,)")] // only on server 5.0 and above
=======
    [ServerCondition("[5.2,)")] // only on server 5.2 and above
>>>>>>> afad0bc7
    public class LinqTests : SingleMemberClientRemoteTestBase
    {
        protected override string RcClusterConfiguration => Resources.Cluster_JetEnabled;

        public class Person
        {
            public int Id { get; set; }
            public string Name { get; set; }
            public string LastName { get; set; }
        }

        public class Address
        {
            public int PostCode { get; set; }
            public string Country { get; set; }
        }

        private IHMap<int, Person> _map;
        private const int SizeOfMap = 30;

        [OneTimeSetUp]
        public async Task Up()
        {
            HConsole.Configure(x => x.Configure<LinqTests>().SetPrefix("LINQ"));

            _map = await Client.GetMapAsync<int, Person>("personMap");

            // Creating the mapping as compact type. As long as server can deserialize the fields,
            // it doesn't matter for us. Fields become columns, we interest with columns.
            // Note: Column names and fields names should match exactly. Naming is case sensitive.
            await Client.Sql.ExecuteCommandAsync(
                "CREATE MAPPING \"personMap\" (Id int, Name varchar, LastName varchar) " +
                "TYPE IMap " +
                "OPTIONS ('keyFormat' = 'int'," +
                "'keyCompactTypeName' = 'personId'," +
                "'valueFormat' = 'compact'," +
                "'valueCompactTypeName' = 'person')");

            for (var i = 0; i < SizeOfMap; i++)
            {
                await _map.PutAsync(i, new Person() {Id = i, Name = "PersonName " + i, LastName = "LastName " + i});
            }
        }

        [OneTimeTearDown]
        public async Task Down()
        {
            await _map.DestroyAsync();
        }

        [Test]
        public async Task TestLinqWhere()
        {
            var result = _map.AsAsyncQueryable()
                .Where(p => p.Key > SizeOfMap - 11);

            var count = 0;

            await foreach (var entry in result)
            {
                Assert.IsAssignableFrom<MapEntry<int, Person>>(entry);
                count++;
            }

            Assert.AreEqual(10, count);
        }

        [Test]
        public async Task TestLinqWithDefault()
        {
            var result = _map.AsAsyncQueryable();
            var count = 0;

            await foreach (var entry in result)
            {
                Assert.IsAssignableFrom<MapEntry<int, Person>>(entry);
                count++;
            }

            Assert.AreEqual(SizeOfMap, count);
        }

        [Test]
        public async Task TestLinqWithPrimitivesTypes()
        {
            var myMap = await Client.GetMapAsync<int, string>("myBasicMap");
            await myMap.PutAsync(1, "some string");
            var count = 0;

            await Client.Sql.ExecuteCommandAsync(
                "CREATE MAPPING \"myBasicMap\" " +
                "TYPE IMap " +
                "OPTIONS ('keyFormat' = 'int'," +
                "'valueFormat' = 'varchar')");

            await foreach (var entry in myMap.AsAsyncQueryable())
            {
                Assert.IsAssignableFrom<MapEntry<int, string>>(entry);
                count++;
            }

            Assert.AreEqual(1, count);
        }

        [Test]
        public async Task TestLinqByValueType()
        {
            var result = _map.AsAsyncQueryable()
                .Where(p => p.Value.Id < SizeOfMap - 10);

            var count = 0;

            await foreach (var entry in result)
            {
                Assert.IsAssignableFrom<MapEntry<int, Person>>(entry);
                Assert.AreEqual(entry.Key, entry.Value.Id);
                count++;
            }

            Assert.AreEqual(SizeOfMap - 10, count);
        }

        [Test]
        public async Task TestLinqByValueTypeWithString()
        {
            var result = _map.AsAsyncQueryable()
                .Where(p => p.Value.Name == "PersonName 1");

            var count = 0;

            await foreach (var entry in result)
            {
                Assert.IsAssignableFrom<MapEntry<int, Person>>(entry);
                Assert.AreEqual(entry.Key, entry.Value.Id);
                count++;
            }

            Assert.AreEqual(1, count);
        }

        [TestCase(true, ExpectedResult = 10)]
        [TestCase(false, ExpectedResult = SizeOfMap)]
        public async Task<int> TestLinqProjection(bool addCondition)
        {
            var query = _map.AsAsyncQueryable();

            if (addCondition)
                query = query.Where(p => p.Key >= SizeOfMap - 10);

            var queryWithNewType = query.Select(p => new Person() {Name = p.Value.Name});

            var count = 0;

            await foreach (var entry in queryWithNewType)
            {
                Assert.IsAssignableFrom<Person>(entry);
                Assert.That(entry.Id, Is.Zero);
                Assert.That(entry.Name, Is.Not.Empty);
                Assert.That(entry.LastName, Is.Empty.Or.Null);
                count++;
            }

            return count;
        }

        [TestCase(true, ExpectedResult = 10)]
        [TestCase(false, ExpectedResult = SizeOfMap)]
        public async Task<int> TestLinqProjectionDynamicType(bool addCondition)
        {
            var query = _map.AsAsyncQueryable();

            if (addCondition)
                query = query.Where(p => p.Key >= SizeOfMap - 10);

            var queryWithNewType = query.Select(p => new {nm = p.Value.Name});

            var count = 0;

            await foreach (var entry in queryWithNewType)
            {
                Assert.IsNotAssignableFrom<Person>(entry);
                Assert.That(entry.nm, Is.Not.Empty);
                count++;
            }

            return count;
        }

        [TestCase(true, ExpectedResult = 10)]
        [TestCase(false, ExpectedResult = SizeOfMap)]
        public async Task<int> TestLinqProjectionPrimitiveType(bool addCondition)
        {
            var query = _map.AsAsyncQueryable();

            if (addCondition)
                query = query.Where(p => p.Key > SizeOfMap - 11);

            var queryWithNewType = query.Select(p => p.Key);

            var count = 0;

            await foreach (var entry in queryWithNewType)
            {
                Assert.AreEqual(typeof(int), entry.GetType());
                Assert.That(entry, Is.GreaterThanOrEqualTo(0));
                count++;
            }

            return count;
        }

        [Test]
        public void TestCannotEnumerateTwice()
        {
            var query = _map.AsAsyncQueryable();
            var _ = query.GetAsyncEnumerator();
            Assert.Throws<InvalidOperationException>(() => _ = query.GetAsyncEnumerator());
        }

        [Test]
        public async Task TestFullComplexTypeMapping()
        {
            async Task AssertSqlResult(IAsyncEnumerable<MapEntry<Address, Person>> queryable)
            {
                await foreach (var e in queryable)
                    Assert.AreEqual(e.Key.PostCode, 33090);
            }

            var map = await Client.GetMapAsync<Address, Person>("addressPersonMap");

            await Client.Sql.ExecuteCommandAsync(
                "CREATE MAPPING \"addressPersonMap\" " +
                "(Id int, Name varchar, LastName varchar, Country varchar EXTERNAL NAME \"__key.Country\", PostCode int  EXTERNAL NAME \"__key.PostCode\") " +
                "TYPE IMap " +
                "OPTIONS ('keyFormat' = 'compact'," +
                "'keyCompactTypeName' = 'address'," +
                "'valueFormat' = 'compact'," +
                "'valueCompactTypeName' = 'person')");

            var key = new Address() {Country = "TR", PostCode = 33090};
            var val = new Person() {Id = 1, Name = "pName", LastName = "lName"};

            await map.PutAsync(key, val);

            // Case 1: Comparision between columns.
            await AssertSqlResult(map.AsAsyncQueryable().Where(p => p.Key.PostCode > p.Value.Id));

            // Case 2: Query by key fields.
            await AssertSqlResult(map.AsAsyncQueryable().Where(p => p.Key.PostCode == 33090));

            // Case 3: Query by value fields.
            await AssertSqlResult(map.AsAsyncQueryable().Where(p => p.Value.Id == 1));

            await map.DestroyAsync();
        }
    }
}<|MERGE_RESOLUTION|>--- conflicted
+++ resolved
@@ -29,11 +29,7 @@
     /// Tests the IHMap using LINQ APIs. It focuses the results mainly.
     /// For query tests, please see other linq test suites.
     /// </summary>
-<<<<<<< HEAD
-    [ServerCondition("[5.2,)")] // only on server 5.0 and above
-=======
     [ServerCondition("[5.2,)")] // only on server 5.2 and above
->>>>>>> afad0bc7
     public class LinqTests : SingleMemberClientRemoteTestBase
     {
         protected override string RcClusterConfiguration => Resources.Cluster_JetEnabled;
