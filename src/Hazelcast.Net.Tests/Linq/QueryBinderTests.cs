--- conflicted
+++ resolved
@@ -56,11 +56,7 @@
         }
 
         [Test]
-<<<<<<< HEAD
-        public void TestQueryWhereBinderBindsCorrecytly()
-=======
         public void TestQueryBinderBindsCorrectly()
->>>>>>> a8e940f7
         {
             var dummyData = new List<DummyType>();
             var val = 0;
@@ -72,12 +68,8 @@
             var projectedExp = (ProjectionExpression)new QueryBinder().Bind(evaluated);
             var columnNames = typeof(DummyType).GetProperties().Select(p => p.Name).ToArray();
 
-<<<<<<< HEAD
             //projection aka select
             var projection = projectedExp.Source as SelectExpression;
-=======
-            var projection = projectedExp.Source;
->>>>>>> a8e940f7
             Assert.That(projection.Columns.Count, Is.EqualTo(2));
             Assert.AreEqual(projection.Columns.Select(p => p.Name).Intersect(columnNames), columnNames);
             Assert.AreEqual(((MapExpression)((SelectExpression)projection.From).From).Alias, nameof(DummyType));//redundant queries are another PR's deal.
