--- conflicted
+++ resolved
@@ -28,14 +28,11 @@
 
 
 [TestFixture]
-<<<<<<< HEAD
 [ServerCondition("[5.2,)")] // only on server 5.2 and above
-=======
-[ServerCondition("[5.2,)")] // only starting with server 5.2
->>>>>>> afad0bc7
 public class Issue764 : SingleMemberClientRemoteTestBase
 {
-    protected override string RcClusterConfiguration => Resources.Cluster_JetEnabled;
+    protected override string RcClusterConfiguration => Resources.Cluster_Jet;
+
     protected override HazelcastOptionsBuilder CreateHazelcastOptionsBuilder()
     {
         return base.CreateHazelcastOptionsBuilder()
