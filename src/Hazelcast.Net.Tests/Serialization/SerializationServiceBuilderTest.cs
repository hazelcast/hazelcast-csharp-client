--- conflicted
+++ resolved
@@ -68,46 +68,46 @@
         public void TestAddDataSerializableFactoryClassWithDuplicateId()
         {
             Assert.Throws<InvalidOperationException>(() =>
-        {
-            var options = new SerializationOptions();
-            options.AddDataSerializableFactory(1, new MyDataSerializableFactory());
-            options.AddDataSerializableFactoryClass(1, typeof (MyDataSerializableFactory));
-            var service = new SerializationServiceBuilder(options, new NullLoggerFactory()).Build();
-        });
+            {
+                var options = new SerializationOptions();
+                options.AddDataSerializableFactory(1, new MyDataSerializableFactory());
+                options.AddDataSerializableFactoryClass(1, typeof (MyDataSerializableFactory));
+                var service = new SerializationServiceBuilder(options, new NullLoggerFactory()).Build();
+            });
         }
 
         [Test]
         public void TestAddDataSerializableFactoryClassWithNoEmptyConstructor()
         {
             Assert.Throws<ServiceFactoryException>(() =>
-        {
-            var options = new SerializationOptions();
-            options.AddDataSerializableFactoryClass(1, typeof (SerializableFactory));
-            var service = new SerializationServiceBuilder(options, new NullLoggerFactory()).Build();
-        });
+            {
+                var options = new SerializationOptions();
+                options.AddDataSerializableFactoryClass(1, typeof (SerializableFactory));
+                var service = new SerializationServiceBuilder(options, new NullLoggerFactory()).Build();
+            });
         }
 
         [Test]
         public void TestAddDataSerializableFactoryWitDuplicateId()
         {
             Assert.Throws<InvalidOperationException>(() =>
-        {
-            var options = new SerializationOptions();
-            options.AddDataSerializableFactory(1, new MyDataSerializableFactory());
-            var service = new SerializationServiceBuilder(options, new NullLoggerFactory())
-                .AddDataSerializableFactory(1, new MyDataSerializableFactory()).Build();
-        });
+            {
+                var options = new SerializationOptions();
+                options.AddDataSerializableFactory(1, new MyDataSerializableFactory());
+                var service = new SerializationServiceBuilder(options, new NullLoggerFactory())
+                    .AddDataSerializableFactory(1, new MyDataSerializableFactory()).Build();
+            });
         }
 
         [Test]
         public void TestAddDataSerializableFactoryWithBadId()
         {
             Assert.Throws<ArgumentException>(() =>
-        {
-            var options = new SerializationOptions();
-            options.AddDataSerializableFactory(-1, new MyDataSerializableFactory());
-            var service = new SerializationServiceBuilder(options, new NullLoggerFactory()).Build();
-        });
+            {
+                var options = new SerializationOptions();
+                options.AddDataSerializableFactory(-1, new MyDataSerializableFactory());
+                var service = new SerializationServiceBuilder(options, new NullLoggerFactory()).Build();
+            });
         }
 
         [Test]
@@ -144,92 +144,67 @@
         public void TestAddPortableFactoryWhichDoesNotImplementPortableFactory()
         {
             Assert.Throws<ServiceFactoryException>(() =>
-        {
-            var options = new SerializationOptions();
-            options.AddPortableFactory(1, typeof (SerializableFactory));
-
-            var service = new SerializationServiceBuilder(options, new NullLoggerFactory()).Build();
-        });
+            {
+                var options = new SerializationOptions();
+                options.AddPortableFactory(1, typeof (SerializableFactory));
+
+                var service = new SerializationServiceBuilder(options, new NullLoggerFactory()).Build();
+            });
         }
 
         [Test]
         public void TestAddPortableFactoryWithBadId()
         {
             Assert.Throws<ArgumentException>(() =>
-        {
-            var options = new SerializationOptions();
-            options.AddPortableFactory(-1, typeof (KitchenSinkPortableFactory));
-
-            var service = new SerializationServiceBuilder(options, new NullLoggerFactory()).Build();
-        });
+            {
+                var options = new SerializationOptions();
+                options.AddPortableFactory(-1, typeof (KitchenSinkPortableFactory));
+
+                var service = new SerializationServiceBuilder(options, new NullLoggerFactory()).Build();
+            });
         }
 
         [Test]
         public void TestAddPortableFactoryWithDuplicateId()
         {
             Assert.Throws<InvalidOperationException>(() =>
-        {
-            var options = new SerializationOptions();
-            options.AddPortableFactory(1, new KitchenSinkPortableFactory());
-            options.AddPortableFactory(1, typeof (KitchenSinkPortableFactory));
-
-            var service = new SerializationServiceBuilder(options, new NullLoggerFactory()).Build();
-        });
+            {
+                var options = new SerializationOptions();
+                options.AddPortableFactory(1, new KitchenSinkPortableFactory());
+                options.AddPortableFactory(1, typeof (KitchenSinkPortableFactory));
+
+                var service = new SerializationServiceBuilder(options, new NullLoggerFactory()).Build();
+            });
         }
 
         [Test]
         public void TestAddPortableFactoryWithNoEmptyConstructor()
         {
             Assert.Throws<ServiceFactoryException>(() =>
-        {
-            var options = new SerializationOptions();
-            options.AddPortableFactory(1, typeof (PortableFactory));
-
-            var service = new SerializationServiceBuilder(options, new NullLoggerFactory()).Build();
-        });
-        }
-
-        [Test]
-<<<<<<< HEAD
+            {
+                var options = new SerializationOptions();
+                options.AddPortableFactory(1, typeof (PortableFactory));
+
+                var service = new SerializationServiceBuilder(options, new NullLoggerFactory()).Build();
+            });
+        }
+
+        [Test]
         public void TestAddPortableFactory2WithBadId()
         {
             Assert.Throws<ArgumentException>(() =>
-        {
-            var config = new SerializationOptions();
-            config.AddPortableFactory(-1, new KitchenSinkPortableFactory());
-
-            var service = new SerializationServiceBuilder(new NullLoggerFactory()).SetConfig(config).Build();
-        });
+            {
+                var options = new SerializationOptions();
+                options.AddPortableFactory(-1, new KitchenSinkPortableFactory());
+
+                var service = new SerializationServiceBuilder(options, new NullLoggerFactory()).Build();
+            });
         }
 
         [Test]
         public void TestAddPortableFactory2WithDuplicateId()
         {
             Assert.Throws<InvalidOperationException>(() =>
-        {
-            var config = new SerializationOptions();
-            config.AddPortableFactory(1, new KitchenSinkPortableFactory());
-
-            var service = new SerializationServiceBuilder(new NullLoggerFactory()).AddPortableFactory(1,
-                new KitchenSinkPortableFactory()).SetConfig(config).Build();
-        });
-        }
-=======
-		public void TestAddPortableFactory2WithBadId()
-		{
-			Assert.Throws<ArgumentException>(() =>
-            {
-                var options = new SerializationOptions();
-                options.AddPortableFactory(-1, new KitchenSinkPortableFactory());
-
-                var service = new SerializationServiceBuilder(options, new NullLoggerFactory()).Build();
-            });
-		}
-
-        [Test]
-		public void TestAddPortableFactory2WithDuplicateId()
-		{
-			Assert.Throws<InvalidOperationException>(() =>
             {
                 var options = new SerializationOptions();
                 options.AddPortableFactory(1, new KitchenSinkPortableFactory());
@@ -237,8 +212,7 @@
                 var service = new SerializationServiceBuilder(options, new NullLoggerFactory()).AddPortableFactory(1,
                     new KitchenSinkPortableFactory()).Build();
             });
-		}
->>>>>>> 29fd12f0
+        }
 
         public void TestHazelcastInstanceAware()
         {
