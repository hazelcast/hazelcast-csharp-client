--- conflicted
+++ resolved
@@ -218,21 +218,17 @@
             Assert.That(schema.Fields[0].Kind, Is.EqualTo(testCase.ExpectedFieldKind));
         }
 
-<<<<<<< HEAD
-=======
         // this test ensures that SchemaBuilderWriter throws the right exceptions.
         [Test]
         public void SchemaBuilderWriterExceptions()
         {
             var sw = new SchemaBuilderWriter("thing");
-            Assert.Throws<NotSupportedException>(() => sw.GetFieldKind("fieldname"));
             sw.WriteBoolean("foo", false);
             Assert.Throws<SerializationException>(() => sw.WriteBoolean("foo", false));
             Assert.Throws<SerializationException>(() => sw.WriteInt8("foo", 0));
             sw.WriteBoolean("FOO", false); // is case-sensitive
         }
 
->>>>>>> 3e574c07
         private static readonly (Type, object?)[] SerializeSource = 
         {
 // ReSharper disable RedundantCast
