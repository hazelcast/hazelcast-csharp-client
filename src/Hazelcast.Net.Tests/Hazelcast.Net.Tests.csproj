﻿<Project Sdk="Microsoft.NET.Sdk">

  <PropertyGroup Condition=" '$(OS)' == 'Windows_NT' ">
    <TargetFrameworks>net462;net48;net6.0;net7.0;net8.0</TargetFrameworks>
  </PropertyGroup>

  <PropertyGroup Condition=" '$(OS)' != 'Windows_NT' ">
    <TargetFrameworks>net6.0;net7.0;net8.0</TargetFrameworks>
  </PropertyGroup>

  <PropertyGroup>
    <IsPackable>false</IsPackable>
    <RootNamespace>Hazelcast.Tests</RootNamespace>
    <UserSecretsId>7aab0d14-5061-42a3-a706-fe9f428ea22c</UserSecretsId>
  </PropertyGroup>

  <PropertyGroup Condition="'$(ASSEMBLY_SIGNING)'=='true'">
    <SignAssembly>true</SignAssembly>
  </PropertyGroup>

  <PropertyGroup>
    <NoWarn>$(NoWarn);CS1591</NoWarn>
  </PropertyGroup>

  <ItemGroup>
    <PackageReference Include="Microsoft.Bcl.AsyncInterfaces" Version="8.0.0" />
    <PackageReference Include="Microsoft.CSharp" Version="4.7.0" />
    <PackageReference Include="Microsoft.Extensions.Configuration.UserSecrets" Version="8.0.0" />
    <PackageReference Include="Microsoft.Extensions.Logging.Console" Version="8.0.0" />
    <PackageReference Include="Microsoft.Extensions.Logging.Debug" Version="8.0.0" />
    <PackageReference Include="Microsoft.Extensions.Hosting" Version="8.0.0" />
    <PackageReference Include="Microsoft.Extensions.DependencyInjection" Version="8.0.0" />
    <PackageReference Include="Microsoft.NETFramework.ReferenceAssemblies.net462" Version="1.0.3">
      <PrivateAssets>all</PrivateAssets>
      <IncludeAssets>runtime; build; native; contentfiles; analyzers; buildtransitive</IncludeAssets>
    </PackageReference>
<<<<<<< HEAD
    <PackageReference Include="Moq" Version="4.18.2" />
    <PackageReference Include="NuGet.Versioning" Version="6.8.0" />
=======
    <PackageReference Include="NSubstitute" Version="5.1.0" />
    <PackageReference Include="NSubstitute.Analyzers.CSharp" Version="1.0.16">
      <PrivateAssets>all</PrivateAssets>
      <IncludeAssets>runtime; build; native; contentfiles; analyzers; buildtransitive</IncludeAssets>
    </PackageReference>
    <PackageReference Include="NuGet.Versioning" Version="6.4.0" />
>>>>>>> deb42f39
    <PackageReference Include="nunit" Version="3.13.3" />
    <PackageReference Include="NUnit3TestAdapter" Version="4.5.0">
      <PrivateAssets>all</PrivateAssets>
      <IncludeAssets>runtime; build; native; contentfiles; analyzers; buildtransitive</IncludeAssets>
    </PackageReference>
    <PackageReference Include="Microsoft.NET.Test.Sdk" Version="17.8.0" />
    <PackageReference Include="System.IO.Pipelines" Version="8.0.0" />
    <PackageReference Include="System.Linq.Async" Version="6.0.1" />
  </ItemGroup>

  <ItemGroup>
    <!-- BEWARE, version must align with build/build.proj! -->
    <DotNetCliToolReference Include="JetBrains.dotCover.DotNetCliTool" Version="2021.1.2" />
  </ItemGroup>

  <ItemGroup>
    <None Include="..\Hazelcast.Net\.editorconfig" Link=".editorconfig" />
  </ItemGroup>

  <ItemGroup>
    <ProjectReference Include="..\Hazelcast.Net.Caching\Hazelcast.Net.Caching.csproj" />
    <ProjectReference Include="..\Hazelcast.Net.Linq.Async\Hazelcast.Net.Linq.Async.csproj" />
    <ProjectReference Include="..\Hazelcast.Net.Testing\Hazelcast.Net.Testing.csproj" />
    <ProjectReference Include="..\Hazelcast.Net.Win32\Hazelcast.Net.Win32.csproj" />
    <ProjectReference Include="..\Hazelcast.Net\Hazelcast.Net.csproj" />
  </ItemGroup>

  <ItemGroup>
    <Compile Update="Resources.Designer.cs">
      <DesignTime>True</DesignTime>
      <AutoGen>True</AutoGen>
      <DependentUpon>Resources.resx</DependentUpon>
    </Compile>
  </ItemGroup>

  <ItemGroup>
    <EmbeddedResource Update="Resources.resx">
      <Generator>ResXFileCodeGenerator</Generator>
      <LastGenOutput>Resources.Designer.cs</LastGenOutput>
    </EmbeddedResource>
  </ItemGroup>

</Project><|MERGE_RESOLUTION|>--- conflicted
+++ resolved
@@ -1,4 +1,4 @@
-﻿<Project Sdk="Microsoft.NET.Sdk">
+﻿l<Project Sdk="Microsoft.NET.Sdk">
 
   <PropertyGroup Condition=" '$(OS)' == 'Windows_NT' ">
     <TargetFrameworks>net462;net48;net6.0;net7.0;net8.0</TargetFrameworks>
@@ -34,17 +34,12 @@
       <PrivateAssets>all</PrivateAssets>
       <IncludeAssets>runtime; build; native; contentfiles; analyzers; buildtransitive</IncludeAssets>
     </PackageReference>
-<<<<<<< HEAD
-    <PackageReference Include="Moq" Version="4.18.2" />
-    <PackageReference Include="NuGet.Versioning" Version="6.8.0" />
-=======
     <PackageReference Include="NSubstitute" Version="5.1.0" />
     <PackageReference Include="NSubstitute.Analyzers.CSharp" Version="1.0.16">
       <PrivateAssets>all</PrivateAssets>
       <IncludeAssets>runtime; build; native; contentfiles; analyzers; buildtransitive</IncludeAssets>
     </PackageReference>
-    <PackageReference Include="NuGet.Versioning" Version="6.4.0" />
->>>>>>> deb42f39
+    <PackageReference Include="NuGet.Versioning" Version="6.8.0" />
     <PackageReference Include="nunit" Version="3.13.3" />
     <PackageReference Include="NUnit3TestAdapter" Version="4.5.0">
       <PrivateAssets>all</PrivateAssets>
