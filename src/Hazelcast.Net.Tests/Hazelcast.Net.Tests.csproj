﻿<Project Sdk="Microsoft.NET.Sdk">

  <PropertyGroup Condition=" '$(OS)' == 'Windows_NT' ">
    <TargetFrameworks>net462;net48;netcoreapp3.1;net5.0;net6.0</TargetFrameworks>
  </PropertyGroup>

  <PropertyGroup Condition=" '$(OS)' != 'Windows_NT' ">
    <TargetFrameworks>netcoreapp3.1;net5.0;net6.0</TargetFrameworks>
  </PropertyGroup>

  <PropertyGroup>
    <IsPackable>false</IsPackable>
    <RootNamespace>Hazelcast.Tests</RootNamespace>
    <UserSecretsId>7aab0d14-5061-42a3-a706-fe9f428ea22c</UserSecretsId>
  </PropertyGroup>

  <PropertyGroup Condition="'$(ASSEMBLY_SIGNING)'=='true'">
    <SignAssembly>true</SignAssembly>
  </PropertyGroup>

  <ItemGroup>
    <PackageReference Include="Microsoft.Bcl.AsyncInterfaces" Version="6.0.0" />
    <PackageReference Include="Microsoft.CSharp" Version="4.7.0" />
<<<<<<< HEAD
    <PackageReference Include="Microsoft.Extensions.Configuration.UserSecrets" Version="6.0.0" />
    <PackageReference Include="Microsoft.Extensions.Logging.Console" Version="6.0.0" />
    <PackageReference Include="Microsoft.Extensions.Logging.Debug" Version="6.0.0" />
    <PackageReference Include="Microsoft.NETFramework.ReferenceAssemblies.net462" Version="1.0.2">
=======
    <PackageReference Include="Microsoft.Extensions.Configuration.UserSecrets" Version="6.0.1" />
    <PackageReference Include="Microsoft.Extensions.Logging.Console" Version="6.0.0" />
    <PackageReference Include="Microsoft.Extensions.Logging.Debug" Version="6.0.0" />
    <PackageReference Include="Microsoft.NETFramework.ReferenceAssemblies.net462" Version="1.0.3">
>>>>>>> 4055e2dc
      <PrivateAssets>all</PrivateAssets>
      <IncludeAssets>runtime; build; native; contentfiles; analyzers; buildtransitive</IncludeAssets>
    </PackageReference>
    <PackageReference Include="Moq" Version="4.18.2" />
    <PackageReference Include="NuGet.Versioning" Version="6.3.1" />
    <PackageReference Include="nunit" Version="3.13.3" />
    <PackageReference Include="NUnit3TestAdapter" Version="4.2.1">
      <PrivateAssets>all</PrivateAssets>
      <IncludeAssets>runtime; build; native; contentfiles; analyzers; buildtransitive</IncludeAssets>
    </PackageReference>
<<<<<<< HEAD
    <PackageReference Include="Microsoft.NET.Test.Sdk" Version="16.11.0" />
    <PackageReference Include="System.IO.Pipelines" Version="5.0.1" />
=======
    <PackageReference Include="Microsoft.NET.Test.Sdk" Version="17.3.2" />
    <PackageReference Include="System.IO.Pipelines" Version="6.0.3" />
>>>>>>> 4055e2dc
    <PackageReference Include="System.Linq.Async" Version="6.0.1" />
  </ItemGroup>

  <ItemGroup>
    <!-- BEWARE, version must align with build/build.proj! -->
    <DotNetCliToolReference Include="JetBrains.dotCover.DotNetCliTool" Version="2021.1.2" />
  </ItemGroup>

  <ItemGroup>
    <None Include="..\Hazelcast.Net\.editorconfig" Link=".editorconfig" />
  </ItemGroup>

  <ItemGroup>
    <ProjectReference Include="..\Hazelcast.Net.Linq.Async\Hazelcast.Net.Linq.Async.csproj" />
    <ProjectReference Include="..\Hazelcast.Net.Testing\Hazelcast.Net.Testing.csproj" />
    <ProjectReference Include="..\Hazelcast.Net.Win32\Hazelcast.Net.Win32.csproj" />
    <ProjectReference Include="..\Hazelcast.Net\Hazelcast.Net.csproj" />
  </ItemGroup>

  <ItemGroup>
    <Compile Update="Resources.Designer.cs">
      <DesignTime>True</DesignTime>
      <AutoGen>True</AutoGen>
      <DependentUpon>Resources.resx</DependentUpon>
    </Compile>
  </ItemGroup>

  <ItemGroup>
    <EmbeddedResource Update="Resources.resx">
      <Generator>ResXFileCodeGenerator</Generator>
      <LastGenOutput>Resources.Designer.cs</LastGenOutput>
    </EmbeddedResource>
  </ItemGroup>

</Project><|MERGE_RESOLUTION|>--- conflicted
+++ resolved
@@ -21,17 +21,10 @@
   <ItemGroup>
     <PackageReference Include="Microsoft.Bcl.AsyncInterfaces" Version="6.0.0" />
     <PackageReference Include="Microsoft.CSharp" Version="4.7.0" />
-<<<<<<< HEAD
-    <PackageReference Include="Microsoft.Extensions.Configuration.UserSecrets" Version="6.0.0" />
-    <PackageReference Include="Microsoft.Extensions.Logging.Console" Version="6.0.0" />
-    <PackageReference Include="Microsoft.Extensions.Logging.Debug" Version="6.0.0" />
-    <PackageReference Include="Microsoft.NETFramework.ReferenceAssemblies.net462" Version="1.0.2">
-=======
     <PackageReference Include="Microsoft.Extensions.Configuration.UserSecrets" Version="6.0.1" />
     <PackageReference Include="Microsoft.Extensions.Logging.Console" Version="6.0.0" />
     <PackageReference Include="Microsoft.Extensions.Logging.Debug" Version="6.0.0" />
     <PackageReference Include="Microsoft.NETFramework.ReferenceAssemblies.net462" Version="1.0.3">
->>>>>>> 4055e2dc
       <PrivateAssets>all</PrivateAssets>
       <IncludeAssets>runtime; build; native; contentfiles; analyzers; buildtransitive</IncludeAssets>
     </PackageReference>
@@ -42,13 +35,8 @@
       <PrivateAssets>all</PrivateAssets>
       <IncludeAssets>runtime; build; native; contentfiles; analyzers; buildtransitive</IncludeAssets>
     </PackageReference>
-<<<<<<< HEAD
-    <PackageReference Include="Microsoft.NET.Test.Sdk" Version="16.11.0" />
-    <PackageReference Include="System.IO.Pipelines" Version="5.0.1" />
-=======
     <PackageReference Include="Microsoft.NET.Test.Sdk" Version="17.3.2" />
     <PackageReference Include="System.IO.Pipelines" Version="6.0.3" />
->>>>>>> 4055e2dc
     <PackageReference Include="System.Linq.Async" Version="6.0.1" />
   </ItemGroup>
 
