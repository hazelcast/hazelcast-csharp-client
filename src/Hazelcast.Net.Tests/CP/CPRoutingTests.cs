﻿// Copyright (c) 2008-2024, Hazelcast, Inc. All Rights Reserved.
// 
// Licensed under the Apache License, Version 2.0 (the "License");
// you may not use this file except in compliance with the License.
// You may obtain a copy of the License at
// 
// http://www.apache.org/licenses/LICENSE-2.0
// 
// Unless required by applicable law or agreed to in writing, software
// distributed under the License is distributed on an "AS IS" BASIS,
// WITHOUT WARRANTIES OR CONDITIONS OF ANY KIND, either express or implied.
// See the License for the specific language governing permissions and
// limitations under the License.
using System;
using System.Collections.Generic;
using System.Linq;
using System.Threading;
using System.Threading.Tasks;
using Hazelcast.Core;
using Hazelcast.CP;
using Hazelcast.Messaging;
using Hazelcast.Networking;
using Hazelcast.Testing;
using Hazelcast.Testing.Conditions;
using NUnit.Framework;
namespace Hazelcast.Tests.CP
{
    [Category("enterprise")]
<<<<<<< HEAD
    [ServerCondition("5.5")]
=======
    [ServerCondition("[5.5)")]
>>>>>>> 5aa28a5b
    [Timeout(30_000)]
    public class CPRoutingTests : MultiMembersRemoteTestBase
    {
        protected override string RcClusterConfiguration => TestFiles.ReadAllText(this, "Cluster/cp.xml");

        [SetUp]
        public async Task SetUp()
        {
            // CP-subsystem wants at least 3 members
            for (var i = 0; i < 3; i++) await AddMember();
        }

        [Test]
        public async Task TestCPRequestRoutingToLeader()
        {
            const string groupName = "myGroup";
            const string cpObjectName = "myAtomicLong";
            var options = new HazelcastOptionsBuilder()
                .With((config =>
                {
                    config.Networking.CPDirectToLeaderEnabled = true;
                    config.Networking.RoutingMode.Mode = RoutingModes.AllMembers;
                    var lastMember = RcMembers.Values.Last();
                    config.Networking.Addresses.Add($"{lastMember.Host}:{lastMember.Port}");
                    config.ClusterName = RcCluster.Id;
                    config.Networking.ConnectionRetry.ClusterConnectionTimeoutMilliseconds = 10_000;
                })).Build();


            // Assert multiple that the addAndGet operation is sent to the leader
            // First round creates new group
            // Second round uses the existing group
            for (var i = 0; i < 2; i++)
            {
                var (msgList, leaderMemberId) = await AssertCPRoutes(options, cpObjectName, groupName);

                var msgCount = 0;

                foreach (var (msg, id) in msgList)
                {
                    if (msg.OperationName == "AtomicLong.AddAndGet" && id == leaderMemberId)
                        msgCount++;
                }

                // There is one addAndGet operation sent to the leader
                Assert.That(msgCount, Is.EqualTo(1));    
            }
        }
        private static async Task<(List<(ClientMessage, Guid)>, Guid)> AssertCPRoutes(HazelcastOptions options, string cpObjectName, string groupName)
        {
            var client = HazelcastClientFactory.CreateClient(options);

            // Capture the message sent to the leader
            var msgList = new List<(ClientMessage, Guid)>();
            client.Cluster.Messaging.SendingMessage += (msg, targetMemberId) =>
            {
                msgList.Add((msg, targetMemberId));
                return default;
            };

            AsyncContext.Ensure();
            var cts = new CancellationTokenSource();
            await client.StartAsync(cts.Token);


            Assert.That(client.Cluster.Members.GetMembers().Count(), Is.EqualTo(3));

            await AssertEx.SucceedsEventually(() =>
            {
                // Authentications override the cp list, wait for event.
                Assert.That(client.Cluster.Members.ClusterCPGroups.Count, Is.GreaterThan(0));
            }, 10_000, 200);


            // Create a CP object
            await using var cpAtomicLong = await client.CPSubsystem.GetAtomicLongAsync($"{cpObjectName}@{groupName}");
            Assert.That(cpAtomicLong.GroupId.Name, Is.EqualTo(groupName));
            var leaderMemberId = client.Cluster.Members.ClusterCPGroups.GetLeaderMemberId((CPGroupId) cpAtomicLong.GroupId);

            var val = await cpAtomicLong.AddAndGetAsync(1);

            // Dispose the client to stop the SendingMessage listener
            await client.DisposeAsync();
            return (msgList, leaderMemberId);
        }
        
    }
}<|MERGE_RESOLUTION|>--- conflicted
+++ resolved
@@ -26,11 +26,7 @@
 namespace Hazelcast.Tests.CP
 {
     [Category("enterprise")]
-<<<<<<< HEAD
-    [ServerCondition("5.5")]
-=======
     [ServerCondition("[5.5)")]
->>>>>>> 5aa28a5b
     [Timeout(30_000)]
     public class CPRoutingTests : MultiMembersRemoteTestBase
     {
