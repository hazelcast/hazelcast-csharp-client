﻿// Copyright (c) 2008-2022, Hazelcast, Inc. All Rights Reserved.
//
// Licensed under the Apache License, Version 2.0 (the "License");
// you may not use this file except in compliance with the License.
// You may obtain a copy of the License at
//
// http://www.apache.org/licenses/LICENSE-2.0
//
// Unless required by applicable law or agreed to in writing, software
// distributed under the License is distributed on an "AS IS" BASIS,
// WITHOUT WARRANTIES OR CONDITIONS OF ANY KIND, either express or implied.
// See the License for the specific language governing permissions and
// limitations under the License.

using System;
using System.Collections.Generic;
using System.Linq;
using System.Threading;
using System.Threading.Tasks;
using Hazelcast.Sql;
using Hazelcast.Core;
using Hazelcast.Serialization;
using Hazelcast.Testing;
using Hazelcast.Testing.Remote;
using Hazelcast.Tests.Networking;
using Hazelcast.Tests.TestObjects;
using NUnit.Framework;
using Hazelcast.Testing.Conditions;
using System.Text.Json;
using Hazelcast.DistributedObjects;
using Hazelcast.Testing.TestData;

namespace Hazelcast.Tests.Sql
{
    [TestFixture]
    [ServerCondition("[5.0,)")] // only on server 5.0 and above
    public class SqlQueryResultTests : SqlTestBase
    {
<<<<<<< HEAD
        protected override bool EnableJet => true;
        
=======
        // Needed to create long-running query
        protected override bool EnableJet => true;

>>>>>>> afad0bc7
        [Test]
        public async Task EnumerateAfterDisposeThrows()
        {
            await using var map = await CreateIntMapAsync(size: 10);

            var result = await Client.Sql.ExecuteQueryAsync($"SELECT * FROM {map.Name}");
            await result.DisposeAsync();

            Assert.Throws<ObjectDisposedException>(() => result.GetAsyncEnumerator());
        }

        [Test]
        public async Task CannotEnumerateResultMoreThanOnce()
        {
            await using var map = await CreateIntMapAsync(size: 10);

            await using var result = await Client.Sql.ExecuteQueryAsync($"SELECT * FROM {map.Name} ORDER BY 1");

            // enumerate once
            _ = await result.Take(5).ToListAsync();

            // cannot enumerate twice
            await AssertEx.ThrowsAsync<InvalidOperationException>(async () => await result.Take(5).ToListAsync());
        }

        [Test]
        public async Task CancelEnumeratorEnumerationThrows()
        {
            await using var result = await Client.Sql.ExecuteQueryAsync("SELECT * FROM TABLE(generate_stream(10))");
            using var cancellationSource = new CancellationTokenSource(50);

            await AssertEx.ThrowsAsync<OperationCanceledException>(async () =>
            {
                var enumerator = result.GetAsyncEnumerator(cancellationSource.Token);
                while (await enumerator.MoveNextAsync())
                {
                    var row = enumerator.Current;
                    if (row.GetColumn<long>(0) > 5)
                        break;
                }
            });
        }

        [Test]
        public async Task CancelEnumerableEnumerationThrows()
        {
            await using var result = await Client.Sql.ExecuteQueryAsync("SELECT * FROM TABLE(generate_stream(10))");
            using var cancellationSource = new CancellationTokenSource(50);

            await AssertEx.ThrowsAsync<OperationCanceledException>(async () =>
            {
                await foreach (var row in result.WithCancellation(cancellationSource.Token))
                {
                    if (row.GetColumn<long>(0) > 5)
                        break;
                }
            });
        }

        [Test]
        public async Task CancelEnumerableEnumerationDoesNotThrow()
        {
            await using var result = await Client.Sql.ExecuteQueryAsync("SELECT * FROM TABLE(generate_stream(10))");
            using var cancellationSource = new CancellationTokenSource(50);

            await foreach (var row in result.WithCancellation(throwOnCancel: false, cancellationSource.Token))
            {
                if (row.GetColumn<long>(0) > 5)
                    break;
            }
        }

        [Test]
        public async Task EnumerateToListCancellation()
        {
            await using var result = await Client.Sql.ExecuteQueryAsync("SELECT * FROM TABLE(generate_stream(10))");

            await AssertEx.ThrowsAsync<OperationCanceledException>(async () =>
            {
                using var cancellationSource = new CancellationTokenSource(50);
                await result.Take(5).ToListAsync(cancellationSource.Token);
            });
        }

        [Test]
        public async Task CanDisposeResultMultipleTimes()
        {
            await using var map = await CreateIntMapAsync(size: 10);

            var result = await Client.Sql.ExecuteQueryAsync($"SELECT * FROM {map.Name}");

            await result.DisposeAsync();
            await result.DisposeAsync();
            await result.DisposeAsync();
        }

        [Test]
        public async Task DisposeDuringQuery()
        {
            var result = await Client.Sql.ExecuteQueryAsync("SELECT * FROM TABLE(generate_stream(10))", new SqlStatementOptions
            {
                CursorBufferSize = 1
            });

            var enumerator = result.GetAsyncEnumerator();
            var moveNextTask = enumerator.MoveNextAsync();

            await Task.Delay(millisecondsDelay: 10); // wait for query to reach the server
            await result.DisposeAsync();

            await AssertEx.ThrowsAsync<HazelcastSqlException>(async () => await moveNextTask);
        }

        [Test]
        public async Task TestSqlLazyDeserializationThrowsExceptionAtGetValue()
        {
            var map = await Client.GetMapAsync<int, DummyPortable>(nameof(SqlQueryResultTests));

            //DummyPortable implements IPortable but HZ client is not aware from deserialization,
            //so, client doesn't know how to deserialize. Hence, client can get sql results and can read keys
            //until trying to get value of the row -> throws SerializationException
            var myPortableObject = new DummyPortable();
            await map.PutAsync(1, myPortableObject);

            await Client.Sql.ExecuteCommandAsync(
                $"CREATE MAPPING {nameof(SqlQueryResultTests)} (name VARCHAR,id INT) TYPE IMap " +
                $"OPTIONS ('keyFormat'='int', 'valueFormat' = 'portable','valuePortableFactoryId' = '1','valuePortableClassId' = '1')");

            var result = await Client.Sql.ExecuteQueryAsync($"SELECT __key, this FROM {nameof(SqlQueryResultTests)}");

            await foreach (var row in result)
            {
                //this works, since key is int -> can be deserialized
                Assert.NotZero(row.GetKey<int>());

                //cause an exception since there is no deserializer for the value
                Assert.Throws<SerializationException>(() => row.GetValue<DummyPortable>());
            }
        }

        [Test]
        [ServerConditionAttribute("[5.0,)")] // only on 5.0 and above
        public async Task SqlErrorHasSuggestion()
        {
            var dummyMapName = "testingMap";
            var map = await Client.GetMapAsync<int, string>(dummyMapName);
            await map.PutAsync(0, "some value");

            //query the map without creating mapping to get exception with suggestion in it.
            var ex = Assert.ThrowsAsync<HazelcastSqlException>(async () => await Client.Sql.ExecuteQueryAsync($"SELECT * FROM {dummyMapName}"));

            Assert.IsFalse(string.IsNullOrEmpty(ex.Suggestion));
            Assert.IsFalse(string.IsNullOrEmpty(ex.Message));
        }

        //Put objects via sql.insert
        [TestCase(true)]
        //Put objects via map.put
        [TestCase(false)]
        [ServerConditionAttribute("5.1")]
        public async Task CanQueryComplexJsonValue(bool useSql)
        {
            var expectedObjects = EmployeeTestObjectTestData.EmployeeTestObjects.ToDictionary(p => p.Id, p => p);
            Assert.That(expectedObjects, Is.Not.Empty);

            var map = await CreateEmployeeTestObjectMapAsync(expectedObjects, useSql);

            char employeeTypeToQuery = expectedObjects.First().Value.Type;

            var queryResult = await Client.Sql.ExecuteQueryAsync($"SELECT * FROM {map.Name} WHERE JSON_VALUE(this,'$.Type')=?", employeeTypeToQuery);

            bool queryReturnedResult = false;
            int actualRowCount = 0;

            await foreach (var row in queryResult)
            {
                var jsonVal = row.GetValue<HazelcastJsonValue>();
                var actualObject = JsonSerializer.Deserialize<EmployeeTestObject>(jsonVal.ToString());
                var expectedObject = expectedObjects[row.GetKey<int>()];

                Assert.AreEqual(expectedObject.Id, actualObject.Id);
                Assert.AreEqual(expectedObject.Name, actualObject.Name);
                Assert.AreEqual(expectedObject.Salary, actualObject.Salary);
                Assert.AreEqual(expectedObject.Type, actualObject.Type);
                Assert.AreEqual(expectedObject.Started, actualObject.Started);
                Assert.AreEqual(expectedObject.StartedAtTimeStamp, actualObject.StartedAtTimeStamp);

                actualRowCount++;
                queryReturnedResult = true;
            }

            int expectedRowCount = expectedObjects.Where(p => p.Value.Type.Equals(employeeTypeToQuery)).Count();

            Assert.AreEqual(expectedRowCount, actualRowCount);
            // query result is async, getting count could be pricey. So, be sure there was result.
            Assert.True(queryReturnedResult, "Query result was empty!");

            await map.DestroyAsync();
        }

    }
}<|MERGE_RESOLUTION|>--- conflicted
+++ resolved
@@ -36,14 +36,9 @@
     [ServerCondition("[5.0,)")] // only on server 5.0 and above
     public class SqlQueryResultTests : SqlTestBase
     {
-<<<<<<< HEAD
-        protected override bool EnableJet => true;
-        
-=======
         // Needed to create long-running query
         protected override bool EnableJet => true;
 
->>>>>>> afad0bc7
         [Test]
         public async Task EnumerateAfterDisposeThrows()
         {
