--- conflicted
+++ resolved
@@ -26,11 +26,7 @@
     public class SqlQueryTests : SqlTestBase
     {
         protected override bool EnableJet => true;
-<<<<<<< HEAD
-        
-=======
 
->>>>>>> afad0bc7
         [Test]
         [TestCase(3, 1)]
         [TestCase(3, 3)]
