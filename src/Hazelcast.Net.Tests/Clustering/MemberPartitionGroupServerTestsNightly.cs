--- conflicted
+++ resolved
@@ -22,11 +22,7 @@
 namespace Hazelcast.Tests.Clustering
 {
     [Category("enterprise")]
-<<<<<<< HEAD
-    [ServerCondition("[5.5)")]
-=======
     [ServerCondition("5.5")]
->>>>>>> 5aa28a5b
     [Timeout(120_000)]
     public class MemberPartitionGroupServerTestsNightly : MultiMembersRemoteTestBase
     {
