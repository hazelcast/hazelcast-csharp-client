## Copyright (c) 2008-2022, Hazelcast, Inc. All Rights Reserved.
##
## Licensed under the Apache License, Version 2.0 (the "License");
## you may not use this file except in compliance with the License.
## You may obtain a copy of the License at
##
## http://www.apache.org/licenses/LICENSE-2.0
##
## Unless required by applicable law or agreed to in writing, software
## distributed under the License is distributed on an "AS IS" BASIS,
## WITHOUT WARRANTIES OR CONDITIONS OF ANY KIND, either express or implied.
## See the License for the specific language governing permissions and
## limitations under the License.

## Hazelcast.NET Build Script

# constant
$defaultServerVersion="5.2.0"

# PowerShell errors can *also* be a pain
# see https://stackoverflow.com/questions/10666035
# see https://stackoverflow.com/questions/10666101
# don't die as soon as a command reports an error, we will take care of it!
# (and, GitHub actions tend to end up running with 'Stop' by default)
$ErrorActionPreference='Continue'

# prepare directories
$scriptRoot = "$PSScriptRoot"
$slnRoot = [System.IO.Path]::GetFullPath("$scriptRoot")
$srcDir = [System.IO.Path]::GetFullPath("$slnRoot/src")
$tmpDir = [System.IO.Path]::GetFullPath("$slnRoot/temp")
$buildDir = [System.IO.Path]::GetFullPath("$slnRoot/build")

# include utils
. "$buildDir/utils.ps1"

# ensure we have the right platform
Validate-Platform

# pwsh handling of args is... interesting
$clargs = [Environment]::GetCommandLineArgs()
$script = [IO.Path]::GetFileName($PSCommandPath)  # this is always going to be 'script.ps1'
$clarg0 = [IO.Path]::GetFileName($clargs[0])      # this is always going to be the pwsh exe/dll
$clarg1 = $null
if ($clargs.Count -gt 1) {
    $clarg1 = [IO.Path]::GetFileName($clargs[1])  # this is going to be either 'script.ps1' or the first arg
}
if ($script -eq $clarg1) {
    # the pwsh exe/dll running the script (e.g. launched from bash, cmd...)
    $ignore, $ignore, $argx = $clargs
}
else {
    # the script running within pwsh (e.g. script launched from the pwsh prompt)
    $argx = $args
    # still, unquoted -- is stripped by pwsh no matter what
    # and, --foo:bar is OK but -foo:bar is still processed by pwsh
    # need to use pwsh --% escape
}

# PowerShell args can *also* be a pain - because 'pwsh' loves to pre-handle
# args when run directly but not when run from a scrip, etc - so we have our
# own way of dealing with args

# Tests filter.
# Can use eg "namespace==Hazelcast.Tests.Core" to only run and cover some tests.
# NUnit selection: https://docs.nunit.org/articles/nunit/running-tests/Test-Selection-Language.html
#  test|name|class|namespace|method|cat ==|!=|=~|!~ 'value'|/value/|"value"
#  "class == /Hazelcast.Tests.Networking.NetworkAddressTests/"
#  "test == /Hazelcast.Tests.Networking.NetworkAddressTests/Parse"
# DotCover filter: https://www.jetbrains.com/help/dotcover/Running_Coverage_Analysis_from_the_Command_LIne.html#filters
#  +:<select>=<value> -:<select>=<value> separated with ';'
#  eg -:module=AdditionalTests;-:type=MainTests.Unit*;-:type=MainTests.IntegrationTests;function=TestFeature1;
#  <select> can be: +:module=*;class=*;function=*;  -:myassembly  * is supported

$params = @(
    @{ name = "enterprise";      type = [switch];  default = $false;
       desc = "whether to run enterprise tests";
       info = "Running enterprise tests require an enterprise key, which can be supplied either via the HAZELCAST_ENTERPRISE_KEY environment variable, or the build/enterprise.key file."
    },
    @{ name = "server";          type = [string];  default = $defaultServerVersion; alias="server-version";
       parm = "<version>";
       desc = "the server version when running tests, the remote controller, or a server";
       note = "The server <version> must match a released Hazelcast IMDG server version, e.g. 4.0 or 4.1-SNAPSHOT. Server JARs are automatically downloaded."
    },
    @{ name = "framework";       type = [string];  default = $null;       alias = "f"
       parm = "<version>";
       desc = "the framework to run tests for (default is all)";
       note = "The framework <version> must match a valid .NET target framework moniker, e.g. net462 or netcoreapp3.1. Check the project files (.csproj) for supported versions."
    },
    @{ name = "configuration";   type = [string];  default = "Release";   alias = "c"
       parm = "<config>";
       desc = "the build configuration";
       note = "Configuration is 'Release' by default but can be forced to be 'Debug'."
    },
    @{ name = "testFilter";      type = [string];  default = $null;       alias = "tf,test-filter";
       parm = "<filter>";
       desc = "a test filter (default is all tests)";
       note = "The test <filter> can be used to filter the tests to run, it must respect the NUnit test selection language, which is detailed at: https://docs.nunit.org/articles/nunit/running-tests/Test-Selection-Language.html. Example: -tf `"test == /Hazelcast.Tests.NearCache.NearCacheRecoversFromDistortionsTest/`""
    },
    @{ name = "test";            type = [string];  default = $null;       alias = "t";
       parm = "<pattern>";
       desc = "a simplified test filter";
       note = "The simplified test <pattern> filter is equivalent to the full `"name =~ /<pattern>/`" filter."
    },
    @{ name = "coverageFilter";  type = [string];  default = $null;       alias = "cf,coverage-filter";
       parm = "<filter>";
       desc = "a test coverage filter (default is all)";
       note = "The coverage <filter> can be used to filter the tests to cover, it must respect the dotCover language, which is detailed at: https://www.jetbrains.com/help/dotcover/Running_Coverage_Analysis_from_the_Command_LIne.html#filters."
    },
    @{ name = "sign";            type = [switch];  default = $false;
       desc = "whether to sign assemblies";
       note = "Signing assemblies requires the private signing key in build/hazelcast.snk file."
    },
    @{ name = "cover";           type = [switch];  default = $false;
       desc = "whether to run test coverage during tests"
    },
    @{ name = "version";         type = [string];  default = $null;
       parm = "<version>";
       desc = "the version to build, set, tag, etc.";
       note = "The <version> must be a valid SemVer version such as 3.2.1 or 6.7.8-preview.2. If no value is specified then the version is obtained from src/Directory.Build.props."
    },
    @{ name = "noRestore";       type = [switch];  default = $false;      alias = "nr,no-restore";
       desc = "do not restore global NuGet packages"
    },
    @{ name = "localRestore";    type = [switch];  default = $false;      alias = "lr,local-restore";
       desc = "restore all NuGet packages locally"
    },
    @{ name = "constants";       type = [string];  default = $null;
       parm = "<constants>";
       desc = "additional MSBuild constants"
    },
    @{ name = "classpath";       type = [string];  default = $null;       alias = "cp";
       parm = "<classpath>";
       desc = "define an additional classpath";
       info = "The classpath is appended to the default remote controller or server classpath." },
    @{ name = "reproducible";    type = [switch];  default = $false;      alias = "repro";
       desc = "build reproducible assemblies" },
    @{ name = "serverConfig";    type = [string];  default = $null;       alias = "server-config";
       parm = "<path>";
       desc = "the full path to the server configuration xml file"
    },
    @{ name = "verbose-tests";   type = [switch];  default = $false;
       desc = "verbose tests results with errors"
    },
    @{ name = "verbose-builds";   type = [switch];  default = $false;
       desc = "verbose build results with all warnings"
    },
    @{ name = "yolo";            type = [switch]; default = $false;
       desc = "confirms excution of sensitive actions"
    }
)

# first one is the default one
# order is important as they will run in the specified order
$actions = @(
    # keep 'help' in the first position!
    @{ name = "help";
       desc = "display this help";
       uniq = $true; outputs = $true
    },
    @{ name = "completion-initialize";
       desc = "initialize command tab-completion";
       internal = $true; uniq = $true
    },
    @{ name = "completion-commands";
       desc = "list commands for tab-completion";
       internal = $true; uniq = $true; outputs = $true
    },
    @{ name = "noop";
       desc = "no operation";
       internal = $true
    },
    @{ name = "clean";
       desc = "cleans the solution"
    },
    @{ name = "set-version";
       desc = "sets the version";
       note = "Updates the version in src/Directory.Build.props with the specified version."
    },
    @{ name = "verify-version";
       desc = "verifies the version";
       note = "Ensures that the version in src/Directory.Build.prop matches the -version option."
    },
    @{ name = "tag-release";
       desc = "tags a release";
       note = "Create a vX.Y.Z tag corresponding to the version in src/Directory.Build.Props, or the version specified via the -version option."
    },
    @{ name = "build";
       desc = "builds the solution";
       need = @( "git", "dotnet-complete", "build-proj", "can-sign" )
    },
    @{ name = "test";
       desc = "runs the tests";
       need = @( "git", "dotnet-complete", "java", "server-files", "build-proj", "enterprise-key", "certs" )
    },
    @{ name = "build-docs";
       desc = "builds the documentation";
       note = "Building the documentation is not supported on non-Windows platforms as DocFX requires .NET Framework.";
       need = @( "git", "build-proj", "docfx" )
    },
    @{ name = "git-docs";
       desc = "prepares the documentation release Git commit";
       note = "The commit still needs to be pushed to GitHub pages."
    },
    @{ name = "pack-nuget";
       desc = "packs the NuGet packages";
       need = @( "dotnet-minimal" )
    },
    @{ name = "serve-docs";
       desc = "serves the documentation";
       need = @( "build-proj", "docfx" )
    },
    @{ name = "run-remote-controller"; alias = "rc";
       uniq = $true;
       desc = "runs the remote controller for tests";
       note = "This command downloads the required JARs and configuration file.";
       need = @( "java", "server-files", "enterprise-key" )
    },
    @{ name = "start-remote-controller";
       uniq = $true;
       desc = "starts the remote controller for tests";
       note = "This command downloads the required JARs and configuration file.";
       need = @( "java", "server-files", "enterprise-key" )
    },
    @{ name = "stop-remote-controller";
       uniq = $true;
       desc = "stops the remote controller";
    },
    @{ name = "run-server";
       uniq = $true;
       desc = "runs a server for tests";
       note = "This command downloads the required JARs and configuration file.";
       need = @( "java", "server-files", "enterprise-key" )
    },
    @{ name = "get-server";
       uniq = $true;
       desc = "gets a server for tests";
       note = "This command downloads the required JARs and configuration file.";
       need = @( "java", "server-files", "enterprise-key" )
    },
    @{ name = "generate-codecs";
       uniq = $true;
       desc = "generates the codec source files";
       need = @( "git", "python" )
    },
    @{ name = "run-example"; alias = "ex";
       uniq = $true;
       desc = "runs an example";
       note = "The example name must be passed as first command arg e.g. ./hz.ps1 run-example Logging. Extra raw parameters can be passed to the example."
    },
    @{ name = "publish-examples";
       desc = "publishes examples";
       note = "Publishes examples into temp/examples";
       need = @( "dotnet-complete" )
    },
    @{ name = "cover-to-docs";
       desc = "copy test coverage to documentation";
       note = "Documentation and test coverage must exist."
    },
    @{ name = "update-doc-version";
       desc = "updates versions in doc version.md";
       note = "The resulting commit still needs to be pushed."
    },
    @{ name = "generate-certs";
       desc = "generates the test certificates"
    },
    @{ name = "install-root-ca";
       desc = "(experimental) installs the ROOT CA test certificate";
       note = "Requires priviledges. Not supported."
    },
    @{ name = "remove-root-ca";
       desc = "(experimental) removes the ROOT CA test certificate";
       note = "Requires priviledges. Not supported."
    },
    @{ name = "cleanup-code";
       desc = "cleans the code"
    },
    @{ name = "getfwks-json";
       desc = "get frameworks";
       internal = $true; uniq = $true; outputs = $true
    }
)

# include devops
$devops_actions = "$buildDir/devops/csharp-release/actions.ps1"
if (test-path $devops_actions) { . $devops_actions }

# prepare
function say-hello {
    Write-Output "Hazelcast .NET Command Line"
    Write-Output "PowerShell $powershellVersion on $platform"
}

# process args
$options = Parse-Args $argx $params
if ($options -is [string]) {
    Die "$options - use 'help' to list valid parameters"
}
$err = Parse-Commands $options.commands $actions
if ($err -is [string]) {
    Die "$err - use 'help' to list valid commands"
}

# get ready
$quiet = $false
$actions | foreach-object {

    $action = $_
    if (-not $action.run) { return }
    if ($action.outputs) { $quiet = $true }
}
if (-not $quiet) { say-hello }

# process defined constants
# see https://github.com/dotnet/sdk/issues/9562
if (![string]::IsNullOrWhiteSpace($options.constants)) {
    $options.constants = $options.constants.Replace(",", ";")
}

# clear rogue environment variable
$env:FrameworkPathOverride=""

# this will be SystemDefault by default, and on some oldish environment (Windows 8...) it
# may not enable Tls12 by default, and use Tls10, and that will prevent us from connecting
# to some SSL/TLS servers (for instance, NuGet) => explicitly add Tls12
[Net.ServicePointManager]::SecurityProtocol = [Net.ServicePointManager]::SecurityProtocol `
    -bor [Net.SecurityProtocolType]::Tls12

# validate the version to build
$hasVersion = $false
$versionPrefix = ""
$versionSuffix = ""
if (-not [System.String]::IsNullOrWhiteSpace($options.version)) {

    if (-not ($options.version -match '^(\d+\.\d+\.\d+)(?:\-([a-z0-9\.\-]*))?$')) {
        Die "Version `"$($options.version)`" is not a valid SemVer version"
    }

    $versionPrefix = $Matches.1
    $versionSuffix = $Matches.2

    $options.version = $versionPrefix.Trim()
    if (-not [System.String]::IsNullOrWhiteSpace($versionSuffix)) {
        $options.version += "-$($versionSuffix.Trim())"
    }
    $hasVersion = $true
}

# set versions and configure
$serverVersion = $options.server # use specified value by default
$isSnapshot = $options.server.Contains("SNAPSHOT") -or $options.server -eq "master"
$hzRCVersion = "0.8-SNAPSHOT" # use appropriate version
#$hzRCVersion = "0.5-SNAPSHOT" # for 3.12.x

# determine java code repositories for tests
$mvnOssSnapshotRepo = "https://oss.sonatype.org/content/repositories/snapshots"
$mvnEntSnapshotRepo = "https://repository.hazelcast.com/snapshot"
$mvnOssReleaseRepo = "https://repo1.maven.org/maven2"
$mvnEntReleaseRepo = "https://repository.hazelcast.com/release"

if ($isSnapshot) {

    $mvnOssRepo = $mvnOssSnapshotRepo
    $mvnEntRepo = $mvnEntSnapshotRepo

} else {

    $mvnOssRepo = $mvnOssReleaseRepo
    $mvnEntRepo = $mvnEntReleaseRepo
}

# more directories
$outDir = [System.IO.Path]::GetFullPath("$slnRoot/temp/output")
$docDir = [System.IO.Path]::GetFullPath("$slnRoot/doc")
$libDir = [System.IO.Path]::GetFullPath("$slnRoot/temp/lib")

if ($isWindows) { $userHome = $env:USERPROFILE } else { $userHome = $env:HOME }

# nuget packages
$nugetPackages = "$userHome/.nuget"
if ($options.localRestore) {
    $nugetPackages = "$slnRoot/.nuget"
    if (-not (Test-Path $nugetPackages)) { mkdir $nugetPackages }
}

# get current version
$propsXml = [xml] (Get-Content "$srcDir/Directory.Build.props")
$currentVersionPrefix = $propsXml.project.propertygroup.versionprefix | Where-Object { -not [System.String]::IsNullOrWhiteSpace($_) }
$currentVersionSuffix = $propsXml.project.propertygroup.versionsuffix | Where-Object { -not [System.String]::IsNullOrWhiteSpace($_) }
$currentVersion = $currentVersionPrefix.Trim()
if (-not [System.String]::IsNullOrWhiteSpace($currentVersionSuffix)) {

    $currentVersion += "-$($currentVersionSuffix.Trim())"
}

# set version
if ($hasVersion)
{
    # a version was passed in arguments
    $isNewVersion = ($options.version -ne $currentVersion)
}
else
{
    $versionPrefix = $currentVersionPrefix
    $versionSuffix = $currentVersionSuffix
    $options.version = $currentVersion
    $isNewVersion = $false
}

$isPreRelease = -not [System.String]::IsNullOrWhiteSpace($versionSuffix)

# get doc destination according to version
if ($isPreRelease) {
    $docDstDir = "dev"
    $docMessage = "Update dev documentation ($($options.version))"
}
else {
    $docDstDir = $versionPrefix
    $docMessage = "Version $($options.version) documentation"
}

function determine-target-frameworks {
    $csproj = [xml] (get-content "$srcDir/Hazelcast.Net.Tests/Hazelcast.Net.Tests.csproj")
    $csproj.Project.PropertyGroup | foreach-object {
        if ($_.Condition -ne $null -and $_.Condition.Contains("Windows_NT")) {
            if ($_.Condition.Contains("==")) {
                $targetsOnWindows = $_.TargetFrameworks
            }
            if ($_.Condition.Contains("!=")) {
                $targetsOnLinux = $_.TargetFrameworks
            }
        }
    }

    $targetsOnWindows = $targetsOnWindows.Split(";", [StringSplitOptions]::RemoveEmptyEntries)
    $targetsOnLinux = $targetsOnLinux.Split(";", [StringSplitOptions]::RemoveEmptyEntries)

    for ($i = 0; $i -lt $targetsOnWindows.Length; $i++) { $targetsOnWindows[$i] = $targetsOnWindows[$i].Trim() }
    for ($i = 0; $i -lt $targetsOnLinux.Length; $i++) { $targetsOnLinux[$i] = $targetsOnLinux[$i].Trim() }

    if ($isWindows) { $frameworks = $targetsOnWindows }
    else { $frameworks = $targetsOnLinux }

    return $frameworks, $targetsOnWindows, $targetsOnLinux
}

# determine framework(s) - for running tests
# we always need to build *all* frameworks because e.g. some projects need to be built
# for netstandard in order to run on .NET Core - so one single framework cannot do it
$frameworks, $windowsFrameworks, $linuxFrameworks = determine-target-frameworks
$testFrameworks = $frameworks
if (-not [System.String]::IsNullOrWhiteSpace($options.framework)) {
    $fwks = $options.framework.ToLower().Split(",", [StringSplitOptions]::RemoveEmptyEntries)
    foreach ($fwk in $fwks) {
        if (-not $frameworks.Contains($fwk)) {
            Die "Framework '$fwk' is not supported on platform '$platform', supported frameworks are: $([System.String]::Join(", ", $frameworks))."
        }
    }
    $testFrameworks = $fwks
}

# ensure we have the enterprise key for testing
function ensure-enterprise-key {

    $enterpriseKey = $env:HAZELCAST_ENTERPRISE_KEY
    if ($options.enterprise) {
        if ([System.String]::IsNullOrWhiteSpace($enterpriseKey)) {

            if (test-path "$buildDir/enterprise.key") {
                Write-Output ""
                Write-Output "Found enterprise key in build/enterprise.key file."
                $enterpriseKey = @(get-content "$buildDir/enterprise.key")[0].Trim()
                $env:HAZELCAST_ENTERPRISE_KEY = $enterpriseKey
            }
            else {
                Die "Enterprise features require an enterprise key, either in`n- HAZELCAST_ENTERPRISE_KEY environment variable, or`n- $buildDir/enterprise.key file."
            }
        }
        else {
            Write-Output ""
            Write-Output "Found enterprise key in HAZELCAST_ENTERPRISE_KEY environment variable."
        }
    }
    $script:enterpriseKey = $enterpriseKey
}

# finds latest version of a NuGet package in the NuGet cache
function findLatestVersion($path) {
    if ([System.IO.Directory]::Exists($path)) {
        $v = Get-ChildItem $path | `
            foreach-object { [Version]::Parse($_.Name) } | `
                Sort-Object -descending | `
                Select-Object -first 1
    }
    else {
        $l = [System.IO.Path]::GetDirectoryname($path).Length
        $l = $path.Length - $l
        $v = Get-ChildItem "$path.*" | `
                foreach-object { [Version]::Parse($_.Name.SubString($l)) } | `
                    Sort-Object -descending | `
                    Select-Object -first 1
    }
    return $v
}

# ensures that a command exists in the path
function ensure-command($command) {
    $r = get-command $command 2>&1
    if ($null -eq $r.Name) {
        Die "Command '$command' is missing."
    }
    else {
        Write-Output "Detected $command at '$($r.Source)'"
    }
}

function get-master-server-version ( $result ) {
    Write-Output "Determine master server version from GitHub"
    $url = "https://raw.githubusercontent.com/hazelcast/hazelcast/master/pom.xml"
    Write-Output "GET $url"
    $response = invoke-web-request $url
    if ($response.StatusCode -ne 200) {
        Die "Error: could not download POM file from GitHub ($($response.StatusCode))"
    }
    $pom = [xml] $response.Content
    if ($pom.project -eq $null -or $pom.project.version -eq $null) {
        Die "Error: got invalid POM file from GitHub (could not find version)"
    }
    $version = $pom.project.version
    if ([string]::IsNullOrWhiteSpace($version)) {
        Die "Error: got invalid POM file from GitHub (could not find version)"
    }
    if (-not $version.EndsWith("-SNAPSHOT")) {
        $version += "-SNAPSHOT"
    }
    $result.version = $version
}

# $options.server contains the specified server version, which can be 5.0, 5.0.1,
# 5.0-SNAPSHOT, 5.0.1-SNAPSHOT, master, or anything really - and it may match an
# actual server version, but also be master, or 4.0-SNAPSHOT that would be n/a on
# Maven, because for some reason we don't keep .0-SNAPSHOT on Maven, but Maven
# would advertise the 4.0.x-SNAPSHOT instead - so here we are going to figure out
# if, from the specified $options.server, we can derive a $script:serverVersion
# that is an available, actual server version.
# or, $options.serverActual
function determine-server-version {

    $version = $options.server

    # set the actual server version
    # this will be updated below if required
    $script:serverVersion = $version

    if (-not $isSnapshot) {
        Write-Output "Server: version $version is not a -SNAPSHOT, using this version"
        return
    }

    if ($version -eq "master") {
        Write-Output "Server: version is $version, determine actual version from GitHub"
        $r = @{}
        get-master-server-version $r
        $version = $r.version
        Write-Output "Server: determined version $version from GitHub"
        $script:serverVersion = $version
    }

    $url = "$mvnOssSnapshotRepo/com/hazelcast/hazelcast/$version/maven-metadata.xml"
    Write-Output "GET $url"
    $response = invoke-web-request $url
    if ($response.StatusCode -eq 200) {
        Write-Output "Server: found version $version on Maven, using this version"
        return
    }

    Write-Output "Server: could not find version $version on Maven ($($response.StatusCode))"

    $url2 = "$mvnOssSnapshotRepo/com/hazelcast/hazelcast/maven-metadata.xml"
    Write-Output "GET $url2"
    $response2 = invoke-web-request $url2
    if ($response2.StatusCode -ne 200) {
        Die "Error: could not download metadata from Maven ($($response2.StatusCode))"
    }

    $metadata = [xml] $response2.Content

    $version0 = $version
    $version = $version.SubString(0, $version.Length - "-SNAPSHOT".Length)
    $nodes = $metadata.SelectNodes("//version [starts-with(., '$version')]")

    if ($nodes.Count -lt 1) {
        Die "Server: could not find a version starting with '$version' on Maven"
    }

    foreach ($node in $nodes | sort-object -descending -property innerText) {
        $nodeVersion = $node.innerText
        if ($nodeVersion -eq $version0) {  # we 404ed on that one already (why is it listed?!)
            Write-Output "Server: skip listed version $nodeVersion"
            continue
        }
        Write-Output "Server: try listed version $nodeVersion"
        $url = "$mvnOssSnapshotRepo/com/hazelcast/hazelcast/$nodeVersion/maven-metadata.xml"
        Write-Output "Maven: $url"
        $response = invoke-web-request $url
        if ($response.StatusCode -eq 200) {
            Write-Output "Server: found version $nodeVersion on Maven, using this version"
            $script:serverVersion = $nodeVersion
            return;
        }
        else {
            Write-Output "Server: could not find version $nodeVersion on Maven ($($response.StatusCode))"
        }
    }

    Die "Server: could not find a version."
}

# get a Maven artifact
function download-maven-artifact ( $repoUrl, $group, $artifact, $jversion, $classifier, $dest ) {

    if ($jversion.EndsWith("-SNAPSHOT")) {
        $url = "$repoUrl/$group/$artifact/$jversion/maven-metadata.xml"
        $response = invoke-web-request $url
        if ($response.StatusCode -ne 200) {
            Die "Failed to download $url ($($response.StatusCode))"
        }

        try {
            $metadata = [xml] $response.Content
        }
        catch {
            Die "Invalid metadata content at $url."
        }

        $xpath = "//snapshotVersion [extension='jar'"
        if (![System.String]::IsNullOrWhiteSpace($classifier)) {
            $xpath += " and classifier='$classifier'"
        }
        else {
            $xpath += " and not(classifier)"
        }
        $xpath += "]"
        $node = $metadata.SelectNodes($xpath)[0]
        if ($node -eq $null) {
            Die "Incomplete metadata at $url."
        }
        $jarVersion = "-" + $node.value
    }
    else {
        $jarVersion = "-" + $jversion
    }

    $url = "$repoUrl/$group/$artifact/$jversion/$artifact$jarVersion"
    if (![System.String]::IsNullOrWhiteSpace($classifier)) {
        $url += "-$classifier"
    }
    $url += ".jar"
    $response = invoke-web-request $url $dest
    if ($response.StatusCode -ne 200) {
        Die "Failed to download $url ($($response.StatusCode))"
    }
}

# ensure we have a specified jar, by downloading it needed
# add the jar to the $script:options.classpath
function ensure-jar ( $jar, $repo, $artifact ) {

    if(Test-Path "$libDir/$jar") {

        Write-Output "Detected $jar"
    } else {
        Write-Output "Downloading $jar ..."

        $parts = $artifact.Split(':')
        $group = $parts[0].Replace('.', '/')
        $art = $parts[1]
        $ver = $parts[2]

        $cls = $null
        if ($parts.Length -eq 5 -and $parts[4] -eq "tests") {
            $cls = "tests"
        }

        download-maven-artifact $repo $group $art $ver $cls "$libDir/$jar"
    }
    $s = ";"
    if (-not $isWindows) { $s = ":" }
    $classpath = $script:options.classpath
    if (-not [System.String]::IsNullOrWhiteSpace($classpath)) { $classpath += $s }
    $classpath += "$libDir/$jar"
    # Be sure to quote the path to escape from white space
    # where you call the $script:options.classpath
    # ex: $quotedClassPath = '"{0}"' -f $script:options.classpath
    $script:options.classpath = $classpath
}

function verify-server-files {
    if (-not (test-path "$libDir")) { return $false }
    if (-not (test-path "$libDir/hazelcast-remote-controller-${hzRCVersion}.jar")) { return $false }
    if (-not (test-path "$libDir/hazelcast-${serverVersion}-tests.jar")) { return $false }

    if ($options.enterprise) {

        # ensure we have the hazelcast enterprise server
        if (${serverVersion} -lt "5.0") { # FIXME version comparison
            if (-not (test-path "$libDir/hazelcast-enterprise-all-${serverVersion}.jar")) { return $false }
        }
        else {
            if (-not (test-path "$libDir/hazelcast-enterprise-${serverVersion}.jar")) { return $false }
            if (-not (test-path "$libDir/hazelcast-sql-${serverVersion}.jar")) { return $false }
        }

        # ensure we have the hazelcast enterprise test jar
        if (-not (test-path "$libDir/hazelcast-enterprise-${serverVersion}-tests.jar")) { return $false }
    }
    else {

        # ensure we have the hazelcast server jar
        if (${serverVersion} -lt "5.0") { # FIXME version comparison
            if (-not (test-path "$libDir/hazelcast-all-${serverVersion}.jar")) { return $false }
        }
        else {
            if (-not (test-path "$libDir/hazelcast-${serverVersion}.jar")) { return $false }
            if (-not (test-path "$libDir/hazelcast-sql-${serverVersion}.jar")) { return $false }
        }
    }

    # specified file not found
    if (-not [string]::IsNullOrWhiteSpace($options.serverConfig) -and -not (test-path $options.serverConfig)) { return $false }

    # defaults?
    if (-not (test-path "$libDir/hazelcast-$($options.server).xml") -or
        -not (test-path "$libDir/hazelcast-$serverVersion.xml")) { return $false }

    # all clear
    return $true
}

# ensures we have all jars & config required for the remote controller and the server,
# by downloading them if needed, and add them to the $script:options.classpath
function ensure-server-files {

    Write-Output "Prepare server/rc..."
    if (-not (test-path "$libDir")) { mkdir "$libDir" >$null }

    # if we don't have all server files for the specified version,
    # we're going to try and download things below, but beforehand
    # let's determine which server version we *really* want
    if (-not (verify-server-files)) { determine-server-version }

    # ensure we have the remote controller + hazelcast test jar
    ensure-jar "hazelcast-remote-controller-${hzRCVersion}.jar" $mvnOssSnapshotRepo "com.hazelcast:hazelcast-remote-controller:${hzRCVersion}"
    ensure-jar "hazelcast-${serverVersion}-tests.jar" $mvnOssRepo "com.hazelcast:hazelcast:${serverVersion}:jar:tests"

    if ($options.enterprise) {

        # ensure we have the hazelcast enterprise server
        if (${serverVersion} -lt "5.0") { # FIXME version comparison
            ensure-jar "hazelcast-enterprise-all-${serverVersion}.jar" $mvnEntRepo "com.hazelcast:hazelcast-enterprise-all:${serverVersion}"
        }
        else {
            ensure-jar "hazelcast-enterprise-${serverVersion}.jar" $mvnEntRepo "com.hazelcast:hazelcast-enterprise:${serverVersion}"
            ensure-jar "hazelcast-sql-${serverVersion}.jar" $mvnOssRepo "com.hazelcast:hazelcast-sql:${serverVersion}"
        }
    }
    else {

        # ensure we have the hazelcast server jar
        if (${serverVersion} -lt "5.0") { # FIXME version comparison
            ensure-jar "hazelcast-all-${serverVersion}.jar" $mvnOssRepo "com.hazelcast:hazelcast-all:${serverVersion}"
        }
        else {
            ensure-jar "hazelcast-${serverVersion}.jar" $mvnOssRepo "com.hazelcast:hazelcast:${serverVersion}"
            ensure-jar "hazelcast-sql-${serverVersion}.jar" $mvnOssRepo "com.hazelcast:hazelcast-sql:${serverVersion}"
        }
    }

    if (-not [string]::IsNullOrWhiteSpace($options.serverConfig)) {
        # config was specified, it must exist
        if  (test-path $options.serverConfig) {
            Write-Output "Detected $($options.serverConfig)"
        }
        else {
            Die "Configuration file $($options.serverConfig) is missing."
        }
    }
    elseif (test-path "$libDir/hazelcast-$($options.server).xml") {
        # config was not specified, try with exact specified server version
        Write-Output "Detected hazelcast-$($options.server).xml"
        $options.serverConfig = "$libDir/hazelcast-$($options.server).xml"
    }
    elseif (test-path "$libDir/hazelcast-$serverVersion.xml") {
        # config was not specified, try with detected server version
        Write-Output "Detected hazelcast-$serverVersion.xml"
        $options.serverConfig = "$libDir/hazelcast-$serverVersion.xml"
    }
    else {
        # no config found, try to download

        Write-Output "Downloading hazelcast-default.xml -> hazelcast-$serverVersion.xml..."
        $found = $false
        $v = $serverVersion.TrimEnd("-SNAPSHOT")

        # special master case
        if ($options.server -eq "master") {
            $url = "https://raw.githubusercontent.com/hazelcast/hazelcast/master/hazelcast/src/main/resources/hazelcast-default.xml"
            $dest = "$libDir/hazelcast-$serverVersion.xml"
            $response = invoke-web-request $url $dest
            if ($response.StatusCode -ne 200) {
                if (test-path $dest) { rm $dest }
                Die "Error: failed to download hazelcast-default.xml ($($response.StatusCode)) from branch master"
            }
            Write-Output "Found hazelcast-default.xml from branch master"
            $found = $true
        }

        if (-not $found) {
            # try tag eg 'v4.2.1' or 'v4.3'
            $url = "https://raw.githubusercontent.com/hazelcast/hazelcast/v$v/hazelcast/src/main/resources/hazelcast-default.xml"
            $dest = "$libDir/hazelcast-$serverVersion.xml"
            $response = invoke-web-request $url $dest

            if ($response.StatusCode -ne 200) {
                Write-Output "Failed to download hazelcast-default.xml ($($response.StatusCode)) from tag v$v"
                if (test-path $dest) { rm $dest }
            }
            else {
                Write-Output "Found hazelcast-default.xml from tag v$v"
                $found = $true
            }
        }

        if (-not $found) {
            $p0 = $v.IndexOf('.')
            $p1 = $v.LastIndexOf('.')
            if ($p0 -ne $p1) {
                $v = $v.SubString(0, $p1) # 4.2.1 -> 4.2 but 4.3 remains 4.3
            }

            # try branch eg '4.2.z' or '4.3.z'
            $url = "https://raw.githubusercontent.com/hazelcast/hazelcast/$v.z/hazelcast/src/main/resources/hazelcast-default.xml"
            $response = invoke-web-request $url $dest

            if ($response.StatusCode -ne 200) {
                Write-Output "Failed to download hazelcast-default.xml ($($response.StatusCode)) from branch $v.z"
                if (test-path $dest) { rm $dest }
            }
            else {
                Write-Output "Found hazelcast-default.xml from branch $v.z"
                $found = $true
            }
        }

        if (-not $found) {
            # try branch eg '4.3' because '5.0' exists but not '5.0.z'
            $url = "https://raw.githubusercontent.com/hazelcast/hazelcast/$v/hazelcast/src/main/resources/hazelcast-default.xml"
            $response = invoke-web-request $url $dest

            if ($response.StatusCode -ne 200) {
                Write-Output "Failed to download hazelcast-default.xml ($($response.StatusCode)) from branch $v"
                if (test-path $dest) { rm $dest }
            }
            else {
                Write-Output "Found hazelcast-default.xml from branch $v"
                $found = $true
            }
        }

        if (-not $found) {
            # are we the master branch version?
            $r = @{}
            get-master-server-version $r
            if ($r.version -eq $serverVersion) {
                Write-Output "Master branch is $($r.version), matches."
                $url = "https://raw.githubusercontent.com/hazelcast/hazelcast/master/hazelcast/src/main/resources/hazelcast-default.xml"
                $dest = "$libDir/hazelcast-$serverVersion.xml"
                $response = invoke-web-request $url $dest
                if ($response.StatusCode -ne 200) {
                    if (test-path $dest) { rm $dest }
                    Die "Error: failed to download hazelcast-default.xml ($($response.StatusCode)) from branch master"
                }
                Write-Output "Found hazelcast-default.xml from branch master"
                $found = $true
            }
            else {
                Write-Output "Master branch is $($r.version), does not match $serverVersion."
            }
        }

        if (-not $found) {
            Die "Running out of options... failed to download hazelcast-default.xml."
        }

        $options.serverConfig = "$libDir/hazelcast-$serverVersion.xml"
    }
}

# gets a dotnet sdk for a particular version
function get-dotnet-sdk ( $sdks, $v, $preview ) {

    # trust dotnet to return the sdks ordered by version, so last is the highest version
    # exclude versions containing "-" ie anything pre-release (TODO: why?)
    $sdk = $sdks `
        | Select-String -pattern "^$v" `
        | Foreach-Object { $_.ToString().Split(' ')[0] } `
        | Where-Object { ($preview -and $_.Contains('-')) -or (-not $preview -and -not $_.Contains('-')) } `
        | Select-Object -last 1

    if ($null -eq $sdk) { return "n/a" }
    else { return $sdk.ToString() }
}

function require-dotnet-version ( $result, $sdks, $search, $frameworks, $framework, $name, $required, $allowPrerelease ) {

    $release = get-dotnet-sdk $sdks $search $false
    $preview = get-dotnet-sdk $sdks $search $true

    $result.validSdk = $true

    if ("n/a" -eq $release) {
        if ($allowPrerelease -and "n/a" -ne $preview) {
            # only have preview, and preview is allowed = will use preview
            $result.ok = $true
            $result.sdkInfo = $preview
        }
        else {
            # have nothing usable, is an issue only if required
            $missing = $frameworks.Contains($framework)
            if ($missing -and $required) { 
                Write-Output "  ERR: this script requires the Microsoft .NET $name SDK." 
                $result.validSdks = $false
                $result.validSdk = $false
            }
            $result.sdkInfo = "${search}:n/a"
        }
    } 
    else {
        if ("n/a" -eq $preview) {
            # only have release = will use release
            $result.sdkInfo = $release
        }
        elseif ($allowPrerelease) {
            # have both, and preview is allowed = will use preview
            $result.sdkInfo = $preview
        }
        else {
            # have both, and preview is not allowed = will use release
            $result.sdkInfo = "$release ($preview)"
        }
    }

    $result.sdkInfos += " $($result.sdkInfo)"
}

function require-dotnet ( $full ) {

    if ($script:ensuredDotnet) { return }

    # note: beware of x86 vs x64 versions of dotnet
    ensure-command "dotnet"
    $dotnetVersion = (&dotnet --version)
    $validDotnet = $true
    if ([string]::IsNullOrWhiteSpace($dotnetVersion)) {
        $dotnetVersion = "<none>"
        $validDotnet = $false
    }
    Write-Output "  Version $dotnetVersion"

    $allowPrerelease = $true
    if (test-path "$slnRoot/global.json") {
        $json = (get-content "$slnRoot/global.json" -raw) | convertFrom-json
        if ($json.sdk -ne $null -and $json.sdk.allowPrerelease -ne $null) {
            $allowPrerelease = $json.sdk.allowPrerelease
        }
    }

    if ($allowPrerelease) {
        Write-Output "  (global.json is missing, or allows pre-release versions)"
    }
    else {
        Write-Output "  (global.json exists and does not allow pre-release versions)"
    }

    $sdks = (&dotnet --list-sdks)

    # validate that we have the required SDKs based upon the complete list of
    # frameworks for the test project, as determined by determine-target-frameworks.

    $result = @{ validSdks = $true; sdkInfos = "  SDKs:" }
    require-dotnet-version $result $sdks "2.1" $frameworks "netcoreapp2.1" "Core 2.1.x" $full $allowPrerelease
    require-dotnet-version $result $sdks "3.1" $frameworks "netcoreapp3.1" "Core 3.1.x" $full $allowPrerelease
    require-dotnet-version $result $sdks "5.0" $frameworks "net5.0" "5.0.x" $full $allowPrerelease

    if ($full -and $result.validSdk -and $frameworks.Contains("net5.0")) {
        # we found 5.0 and 5.0 is required and ...
        $v = $result.sdkInfo.Split(" ", [StringSplitOptions]::RemoveEmptyEntries)[0]
        if ($v -lt "5.0.200") { # 5.0.200+ required for proper reproducible builds
            Write-Output "  ERR: this script requires a Microsoft .NET 5.0.200+ SDK."
            $result.validSdks = $false
        }
    }

    require-dotnet-version $result $sdks "6.0" $frameworks "net6.0" "6.0.x" $true $allowPrerelease
    require-dotnet-version $result $sdks "7.0" $frameworks "net7.0" "7.0.x" $true $allowPrerelease
<<<<<<< HEAD
=======
    require-dotnet-version $result $sdks "8.0" $frameworks "net8.0" "8.0.x" $true $allowPrerelease
>>>>>>> 4d928af1

    # report
    Write-Output $result.sdkInfos

    if (-not $validDotnet) {
        Die "Could not determine dotnet version."
    }
    if (-not $result.validSdks) {
        Die "Could not find all required SDKs (download from: https://dotnet.microsoft.com/download/dotnet-core)."
    }

    $script:ensuredDotnet = $true
}

# ensures we have minimal dotnet
function ensure-dotnet-minimal {
    require-dotnet $false
}

# ensures we have complete dotnet
function ensure-dotnet-complete {
    require-dotnet $true
}

# ensures that we have docfx and updates $script:docfx
# note: ensure-packages-version must run before this function
function ensure-docfx {

    $dir = "$nugetPackages/docfx.console/$docfxVersion"
    $docfx = "$dir/tools/docfx.exe"
    Write-Output "Detected DocFX $docfxVersion at '$docfx'"
    $script:docfx = $docfx

    $dir = "$nugetPackages/memberpage/$memberpageVersion"
    Write-Output "Detected DocFX MemberPage $memberpageVersion at $dir"
}

# ensures we have the git command, and validate git submodules
function ensure-git {

    ensure-command "git"
    foreach ($x in (git submodule status))
    {
        if ($x.StartsWith("-"))
        {
            Write-Output "Some Git submodules are missing, please ensure that submodules are"
            Write-Output "initialized and updated. You can initialize and update all submodules"
            Write-Output "at once with `"git submodule update --init`"."
            Die "Some Git submodules are missing."
        }
    }
    Write-Output "Detected Git submodules"
}

# ensures we have python
function ensure-python {
    ensure-command "python"
}

# ensures we can sign if required
function ensure-can-sign {

    if ($options.sign -and -not (test-path "$buildDir/hazelcast.snk")) {

        Die "Cannot sign code, missing key file $buildDir/hazelcast.snk"
    }
}

# restores the build.proj packages if needed
function ensure-build-proj {

    if ($options.noRestore) {

        Write-Output "Skip build.proj packages restore"
    }
    else {

        Write-Output "Restore build.proj packages..."
        dotnet restore "$buildDir/build.proj" --packages $nugetPackages
    }

    # get versions
    $buildAssets = (get-content "$buildDir/obj/project.assets.json" -raw) | ConvertFrom-Json
    $buildLibs = $buildAssets.Libraries
    $buildLibs.PSObject.Properties.Name | Foreach-Object {
        $p = $_.Split('/')
        $name = $p[0].ToLower()
        $pversion = $p[1]
        if ($name -eq "nunit.consolerunner") { $script:nunitVersion = $pversion }
        if ($name -eq "jetbrains.dotcover.commandlinetools") { $script:dotcoverVersion = $pversion }
        if ($name -eq "docfx.console") { $script:docfxVersion = $pversion }
        if ($name -eq "memberpage") { $script:memberpageVersion = $pversion }
    }
}

function clean-dir ( $dir ) {
    if (test-path $dir) {
        Write-Output "  $dir"
        remove-item $dir -force -recurse
    }
}

# ensure we have the test certificates, or create them
function ensure-certs {
    if ($options.enterprise) {
        $download = $false
        if (test-path "$tmpDir/certs") {
            Write-Output "Detected $tmpDir/certs directory"
            if ((test-path "$tmpDir/certs/client1.pfx") -and (([DateTime]::Now - (ls "$tmpDir/certs/client1.pfx").CreationTime).Days -gt 7)) {
                Write-Output "Certificates are not too old"
            }
            else {
                Write-Output "Certificates are too old, downloading"
                $download = $true
            }
        }
        else {
            Write-Output "Missing $tmpDir/certs directory, downloading"
            $download = $true
        }
        if ($download) {
            hz-generate-certs
        }
    }
}

# generate the test certificates
function hz-generate-certs {
    if (test-path "$tmpDir/certs") { rm -recurse -force "$tmpDir/certs" }

    # alas, that will not work because the repository is internal
    #$zipUrl = "https://github.com/hazelcast/private-test-artifacts/blob/master/certs.zip"
    #invoke-web-request $zipUrl "$tmpDir/certs.zip"
    #expand-archive "$tmpDir/certs.zip" -destinationPath "$tmpDir/certs"

    # that is convoluted, but works

    if (test-path "$tmpDir/certx") { rm -recurse -force "$tmpDir/certx" }
    git init "$tmpDir/certx"
    git -C "$tmpDir/certx" config core.sparseCheckout true

    $repo = "https://github.com/hazelcast/private-test-artifacts.git"

    if ($options.commargs.Count -eq 1) {

        $keyPath = $options.commargs[0]
        $keyPath = [System.IO.Path]::GetFullPath($keyPath, (get-location))
        $keyPath = $keyPath.Replace('\', '/') # that *has* to be / for git to be happy
        if (-not (test-path $keyPath)) { Die "File not found: $keyPath" }
        $keyLen = (ls "$keyPath").length
        Write-Output "Private repository access key at $keyPath ($keyLen bytes)"

        $ssh = (command ssh).Source
        $ssh = $ssh.Replace('\', '/') # that *has* to be / for git to be happy
        Write-Output "SSH at $ssh"

        if ($isWindows) {
            # known-hosts are required
            if (-not (test-path ~/.ssh/known_hosts) -or -not (select-string -path ~/.ssh/known_hosts -pattern 'github.com')) {
                if (-not (test-path ~/.ssh)) { mkdir ~/.ssh >$null 2>&1 }
                ssh-keyscan -H github.com >> ~/.ssh/known_hosts
            }

            # restrict permissions else SSH refuses to use the file
            $acl = get-acl "$keyPath"
            $isProtected = $true
            $preserveInheritance = $false
            $acl.SetAccessRuleProtection($isProtected, $preserveInheritance)
            $ruleArgs = $acl.Owner, "Read", "Allow"
            $rule = new-object -TypeName System.Security.AccessControl.FileSystemAccessRule -ArgumentList $ruleArgs
            $acl.SetAccessRule($rule)
            set-acl "$keyPath" $acl
        }
        else {
            # restrict permissions else SSH refuses to use the file
            chmod 600 "$keyPath" 
        }

        $repo = "git@github.com:hazelcast/private-test-artifacts.git"
        git -C "$tmpDir/certx" config core.sshCommand "$ssh -i `"$keyPath`""
    }

    git -C "$tmpDir/certx" remote add -f origin $repo
    if ($LASTEXITCODE -ne 0) { Die "Failed to access the private-test-artifacts repository." }
    echo "certs/" >> "$tmpDir/certx/.git/info/sparse-checkout"
    git -C "$tmpDir/certx" pull origin master
    if ($LASTEXITCODE -ne 0) { Die "Failed to access the private-test-artifacts repository." }
    mv "$tmpDir/certx/certs" "$tmpDir/certs"
    rm -recurse -force "$tmpDir/certx"

    Write-Output ""
}

# install the root-ca certificate
function hz-install-root-ca {
    . "$buildDir/certs.ps1"
    install-root-ca "$tmpDir/certs/root-ca.crt"
    if ($CERTSEXITCODE) {
        Die "Failed to install the ROOT CA certificate."
    }
    Write-Output ""
}

# remove the root-ca certificate
function hz-remove-root-ca {
    . "$buildDir/certs.ps1"
    remove-root-ca "$tmpDir/certs/root-ca.crt"
    if ($CERTSEXITCODE) {
        Die "Failed to remove the ROOT CA certificate."
    }
    Write-Output ""
}

# noop
function hz-noop {
    # nothing
}

# cleans the solution
function hz-clean {

    Write-Output "Clean solution..."

    # remove all the bins and objs recursively
    gci $slnRoot -include bin,obj -Recurse | foreach ($_) {
        Write-Output "  $($_.fullname)"
        remove-item $_.fullname -Force -Recurse
    }

    # clears output, publish
    clean-dir $outDir
    clean-dir "$tmpdir/publish"

    # clears tests (results, cover...)
    clean-dir "$tmpDir/tests"

    # clears logs (server, rc...)
    if (test-path "$tmpDir") {
        gci $tmpDir -include *.log -Recurse | foreach ($_) {
            Write-Output "  $($_.fullname)"
            remove-item $_.fullname -Force
        }
    }

    # clears docs
    clean-dir "$tmpDir/docfx.out"
    clean-dir "$docDir/templates/hz/Plugins"
    clean-dir "$tmpDir/gh-pages"
    clean-dir "$tmpDir/gh-pages-patches"

    # clean ndepend
    clean-dir "$tmpDir/ndepend.out"

    Write-Output ""
}

# ensure we have Java and it is configured
function ensure-java {

    ensure-command $java

    # sad java
    try {

        $javaVersionString = &java -version 2>&1
        $javaVersionString = $javaVersionString[0].ToString()
    }
    catch {

        Write-Output "ERROR: $_"
        Write-Output "Exception: $($_.Exception)"
        Die "Failed to get Java version"
    }

    if ($javaVersionString.StartsWith("openjdk ")) {

        if ($javaVersionString -match "\`"([0-9]+\.[0-9]+\.[0-9]+)(\.[0-9]+)?([_-][0-9-_]+)?`"") {

            $javaVersion = $matches[1]
        }
        else {

            Die "Fail to parse Java version '$javaVersionString'."
        }
    }
    else {

        $p0 = $javaVersionString.IndexOf('"')
        $p1 = $javaVersionString.LastIndexOf('"')
        $javaVersion = $javaVersionString.SubString($p0+1,$p1-$p0-1)
    }

    Write-Output "  Version: $javaVersion ('$javaVersionString')"

    if (-not $javaVersion.StartsWith("1.8")) {

        # starting with Java 9 ... weird things can happen
        $javaFix = @( "-Dcom.google.inject.internal.cglib.\$experimental_asm7=true",  "--add-opens java.base/java.lang=ALL-UNNAMED" )

        $javaFix = $javaFix + ( `
            `
            "--add-modules", "java.se", `
            "--add-exports", "java.base/jdk.internal.ref=ALL-UNNAMED", `
            "--add-opens",   "java.base/java.lang=ALL-UNNAMED", `
            "--add-opens",   "java.base/java.nio=ALL-UNNAMED",  `
            "--add-opens",   "java.base/sun.nio.ch=ALL-UNNAMED", `
            "--add-opens",   "java.management/sun.management=ALL-UNNAMED", `
            "--add-opens",   "jdk.management/com.sun.management.internal=ALL-UNNAMED", `
            `
            "--add-opens",   "java.base/java.io=ALL-UNNAMED" `
        )

        # "Scripting is currently unsupported for Java 15 and newer. These versions
        #  of Java do not come with a JavaScript engine, which is necessary for this
        #  feature to work."
        $pos = $javaVersion.IndexOf('.')
        $javaMajor = $javaVersion.SubString(0, $pos)
        if (-not ($javaVersion -lt "12") ) {
            Die "Java version >11 not supported (JavaScript scripting not supported)"
        }
	}
}

# update latest version in docs files - when actually releasing
# so this can be for a pre-release but it's got to be for actual release
function hz-update-doc-version {

    if ([string]::IsNullOrWhiteSpace($versionSuffix)) {

        write-output "Update Doc Version"
        $v = $versionPrefix

        # non-preview versions go into xrefmap because we'll link to them as <curdoc>
        $vd = $versionPrefix -replace "\.", "-"
        $filename = "$docDir/xrefmap.yml"
        $text = read-file $filename
        if (-not $text.Contains("- uid: doc-index-$vd")) {
            $text += "`n- uid: doc-index-$vd"
            $text += "`n  name: $v"
            $text += "`n  href: $v/doc/index.html"
            $text += "`n- uid: api-index-$vd"
            $text += "`n  href: $v/api/index.html"
            $text += "`n"
        }
        write-file $filename $text
        git add $filename

        # non-preview versions become <curdoc>, and <curdoc> is pushed to <prevdoc>
        # for preview versions, they'll show as <devdoc>
        # FIXME: where is <devdoc> handled? how are these placeholders handled?
        $filename = "$docDir/versions.md"
        $text = read-file $filename
        if (-not ($text -match "<curdoc>(.*)</curdoc>")) {
            Die "Could not find <curdoc> section in versions.md."
        }
        $curdoc = $matches[1]
        if (-not $curdoc.StartsWith("$v ")) {
            $text = $text -replace "<prevdoc/>", "<prevdoc/>`n* $curdoc"
            $text = $text -replace "<curdoc>.*</curdoc>", "<curdoc>$v [general documentation](xref:doc-index-$vd) and [API reference](xref:api-index-$vd)</curdoc>"
        }
        write-file $filename $text
        git add $filename

        # it is important that latest-version does NOT end with a newline
        write-file "$docDir/latest-version" $options.version
        git add "$docDir/latest-version"

        git commit -m "Documentation latest version $($options.version)" >$null 2>&1
    }
    else {
        write-output "skip Update Doc Version (suffix='$versionSuffix')"
    }
}

# sets the version
function hz-set-version {

    if ($isNewVersion) {

        Write-Output "Version: commit change to version $($options.version)"

        $text = [System.IO.File]::ReadAllText("$srcDir/Directory.Build.props")

        $text = [System.Text.RegularExpressions.Regex]::Replace($text,
            "\<AssemblyVersion\>.*\</AssemblyVersion\>",
            "<AssemblyVersion>$versionPrefix</AssemblyVersion>")

        $text = [System.Text.RegularExpressions.Regex]::Replace($text,
            "\<FileVersion\>.*\</FileVersion\>",
            "<FileVersion>$versionPrefix</FileVersion>")

        $text = [System.Text.RegularExpressions.Regex]::Replace($text,
            "\<VersionPrefix\>.*\</VersionPrefix\>",
            "<VersionPrefix>$versionPrefix</VersionPrefix>")

        $text = [System.Text.RegularExpressions.Regex]::Replace($text,
            "\<VersionSuffix\>.*\</VersionSuffix\>",
            "<VersionSuffix>$versionSuffix</VersionSuffix>")

        $utf8bom = New-Object System.Text.UTF8Encoding $true
        [System.IO.File]::WriteAllText("$srcDir/Directory.Build.props", $text, $utf8bom)

        git add "$srcDir/Directory.Build.props"
        git commit -m "Version $($options.version)" >$null 2>&1
    }
    else {

        Write-Output "Version: already at version $($options.version)"
    }
}

# tags the release
function hz-tag-release {

    git rev-parse "refs/tags/v$($options.version)" >$null 2>&1
    if ($LASTEXITCODE -eq 0) {

        Die "Version: tag v$($options.version) already exists."
    }
    else {

        Write-Output "Version: create tag v$($options.version)"
        git diff --cached --exit-code > $null 2>&1
        if (-not $?) {
            Die "Git cache is not empty, cannot create an empty commit"
        }
        # create an empty commit to isolate the tag (helps with GitHub Actions)
        git commit --allow-empty --message "Tag v$($options.version)" >$null 2>&1
        git tag "v$($options.version)" "release/$($options.version)" >$null 2>&1
    }
}

# generates the codecs
function hz-generate-codecs {

    Write-Output "Generated codecs"
    Write-Output "  Source         : protocol/cs"
    Write-Output "  Filters        : protocol/cs/__init__.py"

    # note: codec files contain the client-side methods, along with the
    # server-side methods enclosed in '#if SERVER_CODEC' blocks. files are
    # copied to the client project, which uses them raw, and linked into
    # the testing projects, which defines SERVER_CODEC.

    # wipe existing codecs from the C# and protocol repositories
    Write-Output "Clear codecs"
    rm -force $srcDir/Hazelcast.Net/Protocol/Codecs/*.cs
    rm -force $srcDir/Hazelcast.Net/Protocol/CustomCodecs/*.cs

    Write-Output "Generate codecs"
    python $slnRoot/protocol/generator.py -l cs --no-binary -r $slnRoot
}

# builds the solution
function hz-build {

    # process define constants - it's a mess
    # see https://github.com/dotnet/sdk/issues/9562
    if (![string]::IsNullOrWhiteSpace($options.constants)) {
        $options.constants = $options.constants.Replace(";", "%3B") # escape ';'
    }

    Write-Output "Build"
    Write-Output "  Platform       : $platform"
    Write-Output "  Configuration  : $($options.configuration)"
    Write-Output "  Define         : $($options.constants)"
    Write-Output "  Building to    : $outDir"
    Write-Output "  Sign code      : $($options.sign)"
    Write-Output "  Version        : $($options.version)"
    Write-Output ""

    Write-Output "Resolve projects..."
    $projs = Get-ChildItem -path $srcDir -recurse -depth 1 -include *.csproj
    $t = @{}
    $sc = [System.IO.Path]::DirectorySeparatorChar
    $projs | Foreach-Object {
        $proj = $_

        $k = $proj.FullName.SubString($srcDir.Length + 1).Replace("\", $sc).Replace("/", $sc)

        # exclude
        if ($proj.BaseName -eq "Hazelcast.Net.DocAsCode" -and !$isWindows) {
            Write-Output "  $(get-project-name $k) -> (excluded) "
            return  # continue
        }

        $x = [xml] (Get-Content $proj);
        $n = $x.SelectNodes("//ProjectReference/@Include");
        if ($t[$k] -eq $null) { $t[$k] = @() }

        if ($n.Count -eq 0) {
            Write-Output "  $(get-project-name $k) -> (no dependencies)"
        }
        else {
            $n | Foreach-Object {
                $dep = $_.Value
                $d = $dep.SubString("../".Length).Replace("\", $sc).Replace("/", $sc)
                Write-Output "  $(get-project-name $k) -> $(get-project-name $d)"
                $t[$k] += $d
            }
        }
    }

    Write-Output ""
    Write-Output "Order projects..."
    $projs = Get-TopologicalSort $t
    $projs | Foreach-Object {
       Write-Output "  $(get-project-name $_) "
    }

    Write-Output ""
    Write-Output "Build projets..."
    $buildArgs = @(
        "-c", $options.configuration,
        "--packages", $nugetPackages
    )

    if(!$options."verbose-builds"){
        $buildArgs += "-p:CheckEolTargetFramework=false"
    }

    if ($options.reproducible) {
        $buildArgs += "-p:ContinuousIntegrationBuild=true"
    }

    if ($options.sign) {
        $buildArgs += "-p:ASSEMBLY_SIGNING=true"
        $buildArgs += "-p:AssemblyOriginatorKeyFile=`"$buildDir/hazelcast.snk`""
    }

    if (![string]::IsNullOrWhiteSpace($options.constants)) {
        $buildArgs += "-p:DefineUserConstants=`"$($options.constants)`""
    }

    if ($hasVersion) {
        $buildArgs += "-p:AssemblyVersion=$versionPrefix"
        $buildArgs += "-p:FileVersion=$versionPrefix"
        $buildArgs += "-p:VersionPrefix=$versionPrefix"
        $buildArgs += "-p:VersionSuffix=$versionSuffix"
    }

    $projs | foreach {
        Write-Output ""
        Write-Output "> dotnet build $srcDir/$_ $buildArgs"
        dotnet build "$srcDir/$_" $buildArgs

        # if it failed, we can stop here
        if ($LASTEXITCODE) {
            Die "Build failed, aborting."
        }
    }
}

# builds the documentation (on Windows)
function hz-build-docs-on-windows {

    $r = "release"
    if ($isPreRelease) { $r = "pre-$r" }
    Write-Output "Build Documentation"
    Write-Output "  Version        : $($options.version)"
    Write-Output "  Version Path   : $docDstDir ($r)"
    Write-Output "  Path           : $tmpdir/docfx.out"

    # clear target
    if (test-path "$tmpDir/docfx.out") {
        remove-item -recurse -force "$tmpDir/docfx.out"
    }

    # clear temp
    if (test-path "$docDir/obj") {
        remove-item -recurse -force "$docDir/obj"
    }

    # patch plugins
    Write-Output ""
    Write-Output "Docs: Patching plugins..."
    # see https://github.com/dotnet/docfx/issues/8205 - this has to be temporary
    $pluginsConfigFile = "$nugetPackages/memberpage/$memberpageVersion/content/plugins/docfx.plugins.config"
    $pluginsConfig = [xml] (Get-Content $pluginsConfigFile)
    $nsManager = new-object System.Xml.XmlNamespaceManager $pluginsConfig.NameTable
    $ns = "urn:schemas-microsoft-com:asm.v1"
    $nsManager.AddNamespace("asm", $ns)
    $n = $pluginsConfig.SelectNodes("//asm:assemblyBinding/asm:dependentAssembly [asm:assemblyIdentity/@name = 'System.Memory']", $nsManager)
    if ($n.Count -eq 0) {
        $runtimeNode = $pluginsConfig.SelectSingleNode("//runtime")
        $c0 = $pluginsConfig.CreateElement("assemblyBinding", $ns)
        $c1 = $pluginsConfig.CreateElement("dependentAssembly", $ns)
        $c2 = $pluginsConfig.CreateElement("assemblyIdentity", $ns)
        $c2.SetAttribute("name", "System.Memory")
        $c2.SetAttribute("publicKeyToken", "cc7b13ffcd2ddd51")
        $c2.SetAttribute("culture", "neutral")
        $c3 = $pluginsConfig.CreateElement("bindingRedirect", $ns)
        $c3.SetAttribute("oldVersion", "0.0.0.0-4.0.1.2")
        $c3.SetAttribute("newVersion", "4.0.1.2")
        $c1.AppendChild($c2)
        $c1.AppendChild($c3)
        $c0.AppendChild($c1)
        $runtimeNode.AppendChild($c0)
        $pluginsConfig.Save($pluginsConfigFile)
        Write-Output "  -> added System.Memory binding redirect to memberpage/$memberpageVersion/content/plugins/docfx.plugins.config"
    }
    else {
        Write-Output "  -> found System.Memory binding redirect in memberpage/$memberpageVersion/content/plugins/docfx.plugins.config"
    }

    # prepare templates
    $template = "default,$nugetPackages/memberpage/$memberpageVersion/content,$docDir/templates/hz"

    # clear plugins
    if (test-path "$docDir/templates/hz/Plugins") {
        remove-item -recurse -force "$docDir/templates/hz/Plugins"
    }
    mkdir "$docDir/templates/hz/Plugins" >$null 2>&1

    # copy our plugin dll
    $target = "netstandard2.0"
    $pluginDll = "$srcDir/Hazelcast.Net.DocAsCode/bin/$($options.configuration)/$target/Hazelcast.Net.DocAsCode.dll"
    if (-not (test-path $pluginDll)) {
        Die "Could not find Hazelcast.Net.DocAsCode.dll, make sure to build the solution first.`nIn: $srcDir/Hazelcast.Net.DocAsCode/bin/$($options.configuration)/$target"
    }
    #cp $pluginDll "$docDir/templates/hz/Plugins/"

    # copy our plugin dll dependencies
    # not *everything* needs to be copied, only ... some
    #cp "$srcDir/Hazelcast.Net.DocAsCode/bin/$configuration/$target/System.*.dll" "$docDir/templates/hz/Plugins/"

    # prepare docfx.json
    get-content "$docDir/_docfx.json" |
        foreach-object {
            $_ -replace "__DEST__", $docDstDir `
               -replace "__VERSION__", $options.version } |
        set-content "$docDir/docfx.json"

    # build
    Write-Output "Docs: Generate metadata..."
    &$docfx metadata "$docDir/docfx.json" # --disableDefaultFilter
    if ($LASTEXITCODE) { Die "Error." }
    if (-not (test-path "$docDir/obj/dev/api/toc.yml")) { Die "Error: failed to generate metadata" }

    Write-Output "Docs: Build..."
    &$docfx build "$docDir/docfx.json" --template $template
    if ($LASTEXITCODE) { Die "Error." }

    # post-process
    Write-Output "Docs: Post-process..."
    if ($docDstDir -eq "dev") {
        $devwarnMessage = "<div id=`"devwarn`">This page documents a development version of the Hazelcast .NET client. " +
                          "Its content is not final and remains subject to changes.</div>"
        $devwarnClass = "devwarn"
    }
    else {
        $devwarnMessage = ""
        $devwarnClass = ""
    }

    # set or clear the DEVWARN header in documentation files
    get-childitem -recurse -path "$tmpDir/docfx.out/$docDstDir" -filter *.html |
        foreach-object {
            $text = get-content -path $_
            $text = $text `
                -replace "<!-- DEVWARN -->", $devwarnMessage `
                -replace "DEVWARN", $devwarnClass
            set-content -path $_ -value $text
        }

    # change the TOC link - probably can be done directly in DocFX but meh
    get-childitem -recurse -path "$tmpDir/docfx.out/$docDstDir" -filter *.html |
        foreach-object {
            $text = get-content -path $_
            $text = $text `
                -replace "(?s-m)\<meta property=`"docfx:navrel`" content=`"../(.*)toc.html`"\>", "<meta property=`"docfx:navrel`" content=`"`${1}toc.html`">"
            set-content -path $_ -value $text
        }

    # add link to public development documentation, if version has a suffix
    $path = "$tmpDir/docfx.out/versions.html"
    $text = get-content -path $path
    $repl = "n/a"
    if (-not [System.String]::IsNullOrWhiteSpace($versionSuffix))
    {
        $repl = "$($options.version)`${1}"
    }
    $text = $text -replace '(?s-m)\<devdoc\>\$version(.*)\</devdoc\>', $repl # s-m enables single-line, disables multi-lines
    $text = $text -replace '\<p\>\<prevdoc\>\</prevdoc\>\</p\>', '' # remove the <prevdoc> placeholder
    $text = $text -replace '\</?curdoc\>', '' # remove the <curdoc> placeholder
    set-content -path $path -value $text

    $text = get-content "$tmpDir/docfx.out/404.html"
    $text = $text -replace "<head>", "<head>`n    <base href=`"/hazelcast-csharp-client/`">"
    set-content -path "$tmpDir/docfx.out/404.html" -value $text
}

# builds the documentation
# but only on Windows for now because docfx 3 (for .NET) is still prerelease and not complete
function hz-build-docs {
    if ($isWindows) {
        hz-build-docs-on-windows
    }
    else {
        Write-Output "Docs: building is not supported on non-Windows platforms"
    }
}

# copy test coverage to doc
function hz-cover-to-docs-on-windows {

    $docs = "$tmpDir/docfx.out"
    $versiondocs = "$docs/$docDstDir"
    $coverdocs = "$versiondocs/cover"
    $f = $frameworks[-1]
    $coveragePath = "$tmpDir/tests/cover"

    Write-Output ""
    Write-Output "Copy tests coverage to documentation"
    Write-Output "  Source         : $coveragePath/cover-$f"
    Write-Output "  Documentation  : $coverdocs"

    if (-not (test-path $docs)) { Die "Could not find $docs. Maybe you should build the docs first?" }
    if (-not (test-path "$coveragePath/cover-$f")) { Die "Could not find $coveragePath/cover-$f. Maybe you should run tests with coverage first?" }
    if (-not (test-path $versiondocs)) { mkdir $versiondocs >$null 2>&1 }

    if (test-path $coverdocs) { remove-item -recurse -force $coverdocs }
    mkdir $coverdocs >$null 2>&1
    mkdir "$coverdocs/index" >$null 2>&1

    copy-item "$coveragePath/cover-$f.html" "$coverdocs/index.html"
    copy-item -recurse "$coveragePath/cover-$f/*" "$coverdocs/index/"
    add-content "$coverdocs/index/css/dotcover.report.css" "`n`npre.source-code { font-family:Menlo,Monaco,Consolas,`"Courier New`",monospace; font-size:12px; }"
    $index1 = get-content "$docDir/templates/hz/cover-index.html"
    $index2 = [string]::Join(' ', (get-content "$coverdocs/index.html"))
    if (-not ($index2 -match '(?s-m)<script type="text/javascript">(.*)</script>')) {
        Die "panic: no cover data"
    }
    $data = $Matches.1
    $index1 = $index1.Replace("/*DOTCOVER_DATA*/", $data);
    set-content -path "$coverdocs/index.html" -value $index1
}

# copy test coverage to doc
# but only on Windows for now because docfx 3 (for .NET) is still prerelease and not complete
function hz-cover-to-docs {
    if ($isWindows) {
        hz-cover-to-docs-on-windows
    }
    else {
        Write-Output "Docs: cover-to-docs is not supported on non-Windows platforms"
    }
}

# copy test coverage to doc
# but only on Windows for now because docfx 3 (for .NET) is still prerelease and not complete
function hz-cover-to-docs {
    if ($isWindows) {
        hz-cover-to-docs-on-windows
    }
    else {
        Write-Output "Docs: cover-to-docs is not supported on non-Windows platforms"
    }
}

# gits the documentation (on Windows)
function hz-git-docs-on-windows {

    Write-Output "Release Documentation"
    Write-Output "  Source         : $tmpdir/docfx.out"
    Write-Output "  Pages repo     : $tmpdir/gh-pages"
    Write-Output "  Message        : $docMessage"

    $pages = "$tmpDir/gh-pages"
    $docs = "$tmpDir/docfx.out"

    if (-not (test-path "$docs/$docDstDir")) {
        Die "Could not find $docs/$docDstDir. Maybe you should build the docs first?"
    }

    if (test-path "$pages") {
        remove-item -recurse -force "$pages"
    }

    &git clone . "$pages"
    &git -C "$pages" remote set-url origin https://github.com/hazelcast/hazelcast-csharp-client.git
    &git -C "$pages" fetch origin gh-pages
    &git -C "$pages" checkout gh-pages

    $gitEmail = get-commarg "git-docs.user.email"
    $gitName = get-commarg "git-docs.user.name"

    if (-not [string]::IsNullOrWhiteSpace($gitEmail) -and -not [string]::IsNullOrWhiteSpace($gitName)) {
        Write-Output "Update git user to `"$gitName <$gitEmail>`""
        &git -C "$pages" config user.email $gitEmail
        &git -C "$pages" config user.name $gitName
    }

    if (test-path "$pages/$docDstDir") {
        remove-item -recurse -force "$pages/$docDstDir"
    }
    copy-item "$docs/$docDstDir" "$pages" -recurse

    cp "$docs/styles/*" "$pages/styles/"
    cp "$docs/images/*" "$pages/images/"

    cp "$docs/*.html" "$pages"
    cp "$docs/*.json" "$pages"
    cp "$docs/*.yml" "$pages"

    &git -C "$pages" add -A

    # create the symlink for latest docs
    # note: one can show the symlink with 'git show gh-pages:latest'
    # note: it is important that latest-version does NOT end with a newline
    # note: bash would read the file then do $(echo -n "$lv" | git hash-object -w --stdin) BUT pwsh CANNOT echo -n
    $lh = &git hash-object -w "$docDir/latest-version"
    &git -C "$pages" update-index --add --cacheinfo 120000 $lh "latest"

    &git -C "$pages" commit -m "$docMessage"

    Write-Output "Doc release is ready, but NOT pushed."
    Write-Output "Review $pages commit and push."
}

# gits the documentation
# but only on Windows for now because docfx 3 (for .NET) is still prerelease and not complete
function hz-git-docs {
    if ($isWindows) {
        hz-git-docs-on-windows
    }
    else {
        Write-Output "Docs: gitting is not supported on non-Windows platforms"
    }
}

# gets extra arguments for Java for Kerberos
function get-java-kerberos-args() {
    return @(
        "-Djava.util.logging.config.file=krb5/logging.properties",
        "-Djava.security.krb5.realm=HZ.LOCAL",
        "-Djava.security.krb5.kdc=SERVER19.HZ.LOCAL",
        "-Djava.security.krb5.conf=krb5/krb5.conf"
    )
}

# starts the remote controller
function start-remote-controller() {

    if (-not (test-path "$tmpDir/rc")) { mkdir "$tmpDir/rc" >$null }
    if (test-path "$tmpDir/rc/pid") {
        Die "Error: cannot start remote controller, pid file found in $tmpDir/rc"
    }

    Write-Output "Starting Remote Controller..."
    Write-Output "ClassPath: $($script:options.classpath)"

    $quotedClassPath = '"{0}"' -f $script:options.classpath

    # start the remote controller
    $args = @(
        "-Dhazelcast.enterprise.license.key=$script:enterpriseKey",
        "-cp", $quotedClassPath,
        "com.hazelcast.remotecontroller.Main"
    )

    $args = $args + $javaFix

    # uncomment to test Kerberos (but don't commit)
    #$args = $args + get-java-kerberos-args

    $script:remoteController = Start-Process -FilePath $java -ArgumentList $args `
        -RedirectStandardOutput "$tmpDir/rc/stdout-$serverVersion.log" `
        -RedirectStandardError "$tmpDir/rc/stderr-$serverVersion.log" `
        -PassThru
    Start-Sleep -Seconds 4

    if ($script:remoteController.HasExited) {
        Write-Output "stderr:"
        Write-Output $(get-content "$tmpDir/rc/stderr-$serverVersion.log")
        Write-Output ""
        Die "Remote controller has exited immediately."
	}
    else {
        set-content "$tmpDir/rc/pid" $script:remoteController.Id
        set-content "$tmpDir/rc/version" $serverVersion
        Write-Output "Started remote controller for version $serverVersion with pid=$($script:remoteController.Id)"
    }
}

# starts the server
function start-server() {

    if (-not (test-path "$tmpDir/server")) { mkdir "$tmpDir/server" >$null }

    # ensure we have a configuration file
    if (!(test-path "$($options.serverConfig)")) {
        Die "Missing server configuration file $($options.serverConfig)"
    }

    Write-Output ""
    Write-Output "Starting Server..."
    Write-Output "ClassPath: $($script:options.classpath)"

    # depending on server version, different starter class
    $mainClass = "com.hazelcast.core.server.HazelcastMemberStarter" # 4.0
    if ($options.server.StartsWith("3.")) {
        $mainClass = "com.hazelcast.core.server.start-server" # 3.x
    }

    $quotedClassPath = '"{0}"' -f $script:options.classpath
    $quotedConfig = '"{0}"' -f $options.serverConfig

    # start the server
    $args = @(
        "-Dhazelcast.enterprise.license.key=$enterpriseKey",
        "-cp", $quotedClassPath,
        "-Dhazelcast.config=$quotedConfig",
        "-server", "-Xms2g", "-Xmx2g", "-Dhazelcast.multicast.group=224.206.1.1", "-Djava.net.preferIPv4Stack=true",
        "$mainClass"
    )

    $args = $args + $javaFix

    # uncomment to test Kerberos (but don't commit)
    #$args = $args + get-java-kerberos-args

    $script:serverProcess = Start-Process -FilePath $java -ArgumentList $args `
        -RedirectStandardOutput "$tmpDir/server/stdout-$serverVersion.log" `
        -RedirectStandardError "$tmpDir/server/stderr-$serverVersion.log" `
        -PassThru
    Start-Sleep -Seconds 4

    if ($script:serverProcess.HasExited) {
        Die "Server has exited immediately."
	}
    else {
        Write-Output "Started server with pid=$($script:serverProcess.Id)"
    }
}

# tests the remote controller
function test-remote-controller() {
    return test-path "$tmpDir/rc/pid"
}

# stops the remote controller
function stop-remote-controller() {

    # stop the remote controller
    Write-Output ""
    if ($script:remoteController -and $script:remoteController.Id -and -not $script:remoteController.HasExited) {
        Write-Output "Stopping remote controller (pid=$($script:remoteController.Id))..."
        $script:remoteController.Kill($true) # entire tree
        rm "$tmpDir/rc/pid"
        rm "$tmpDir/rc/version"
	}
    else {
        Write-Output "Remote controller is not running."
	}
}

# kills a process tree
function kill-tree ([int] $ppid) {
    get-cimInstance Win32_Process | `
        where-object { $_.ParentProcessId -eq $ppid } | `
        foreach-object { kill-tree $_.ProcessId }
    stop-process -force -id $ppid
}

# kills the remote controller
function kill-remote-controller() {
    if (-not (test-path "$tmpDir/rc/pid")) {
        Write-Output "Remote controller is not running."
    }
    else {
        $rcpid = get-content "$tmpDir/rc/pid"
        kill-tree $rcpid
        rm "$tmpDir/rc/pid"
        rm "$tmpDir/rc/version"
        Write-Output "Remote controller process $pid has been killed"
    }
}

# stops the server
function stop-server() {

    # stop the server
    Write-Output ""
    if ($script:serverProcess -and $script:serverProcess.Id -and -not $script:serverProcess.HasExited) {
        Write-Output "Stopping server (pid=$($script:serverProcess.Id))..."
        $script:serverProcess.Kill($true) # entire tree
	}
    else {
        Write-Output "Server is not running."
	}
}

# runs tests for a specified framework
function run-tests ( $f ) {

    # run .NET Core unit tests
    # note:
    #   on some machines (??) MSBuild does not copy the NUnit adapter to the bin directory,
    #   but the 'dotnet test' command does copy it, provided that we don't use the --no-build
    #   option - it does not do a full build anyways - just sets tests up
    #
    # used to have to do (but not anymore):
    #    <PackageReference Include="NunitXml.TestLogger" Version="2.1.62" />
    #    --logger:"nunit;LogFilePath=$tmpDir/tests/results/tests-$f.xml"
    # instead: http://blog.prokrams.com/2019/12/16/nunit3-filter-dotnet/
    #

    #
    $dotnetArgs = @(
        "$srcDir/Hazelcast.Net.Tests/Hazelcast.Net.Tests.csproj",
        "-c", $options.configuration,
        "--no-restore", "--no-build",
        "-f", "$f",
        "-v", "normal",
        "--logger", "trx;LogFileName=results-$f.trx",
        "--results-directory", "$tmpDir/tests/results"
    )

    # see https://docs.nunit.org/articles/vs-test-adapter/Tips-And-Tricks.html
    # for available options and names here
    $nunitArgs = @(
        "NUnit.WorkDirectory=`"$tmpDir/tests/results`"",
        "NUnit.TestOutputXml=`".`"",
        "NUnit.Labels=Before",
        "NUnit.DefaultTestNamePattern=`"$($testName.Replace("<FRAMEWORK>", $f))`""
    )

    if (-not [string]::IsNullOrEmpty($options.testFilter)) { $nunitArgs += "NUnit.Where=`"$($options.testFilter.Replace("<FRAMEWORK>", $f))`"" }

    if ($options.cover) {
        $coveragePath = "$tmpDir/tests/cover"
        if (!(test-path $coveragePath)) {
            mkdir $coveragePath > $null
        }

        $dotCoverArgs = @(
            "--dotCoverFilters=$($options.coverageFilter)",
            "--dotCoverAttributeFilters=System.Diagnostics.CodeAnalysis.ExcludeFromCodeCoverageAttribute",
            "--dotCoverLogFile=$coveragePath/cover-$f.log", # log
            "--dotCoverSourcesSearchPaths=$srcDir", # reference sources in HTML output

            # generate HTML (to publish on docs), JSON (to parse results for GitHub), DetailedXML (for codecov)
            "--dotCoverReportType=HTML,JSON,DetailedXML", # HTML|XML|JSON|... https://www.jetbrains.com/help/dotcover/dotCover__Console_Runner_Commands.html#cover-dotnet
            "--dotCoverOutput=$coveragePath/cover-$f.html;$coveragePath/cover-$f.json;$coveragePath/cover-$f.xml"
        )

        $testArgs = @( "test" )
        $testArgs += $dotnetArgs
        $testArgs += $dotCoverArgs
        $testArgs += @( "--" )
        $testArgs += $nunitArgs

        Write-Output "> dotnet dotcover $testArgs"
        pushd "$srcDir/Hazelcast.Net.Tests"
        &dotnet dotcover $testArgs
        popd
    }
    else {
        $testArgs = @()
        $testArgs += $dotnetArgs
        $testArgs += @( "--" )
        $testArgs += $nunitArgs

        Write-Output "> dotnet test $testArgs"
        &dotnet test $testArgs
    }

    # NUnit adapter does not support configuring the file name, move
    if (test-path "$tmpDir/tests/results/Hazelcast.Net.Tests.xml") {
        move-item -force "$tmpDir/tests/results/Hazelcast.Net.Tests.xml" "$tmpDir/tests/results/results-$f.xml"
    }
    elseif (test-path "$tmpDir/tests/results/results-$f.xml") {
        rm "$tmpDir/tests/results/results-$f.xml"
    }

    $script:testResults += "$tmpDir/tests/results/results-$f.xml"
}

# runs tests
function hz-test {

    # support filtering tests via a build/test.filter File
    # this is not documented / supported and is just so that we can push test-PRs that do not run all tests,
    # exclusively when testing our PR and CI system
    if ([string]::IsNullOrWhiteSpace($options.testFilter) -and [string]::IsNullOrWhiteSpace($options.test) -and (test-path "$buildDir/test.filter")) {
        $options.testFilter = (get-content "$buildDir/test.filter" -first 1)
    }

    # determine tests categories
    if(!($options.enterprise)) {
        if (-not [System.String]::IsNullOrWhiteSpace($options.testFilter)) { $options.testFilter += " && " } else { $options.testFilter = "" }
        $options.testFilter += "cat != enterprise"
    }
    if (-not [System.String]::IsNullOrWhiteSpace($options.test)) {
        if (-not [System.String]::IsNullOrWhiteSpace($options.testFilter)) { $options.testFilter += " && " } else { $options.testFilter = "" }
        $options.testFilter += "name =~ /$($options.test)/"
    }

    # determine tests name
    $testName = "<FRAMEWORK>.{C}.{m}{a}"

     # do not cover tests themselves, nor the testing plumbing
    if (-not [System.String]::IsNullOrWhiteSpace($options.coverageFilter)) { $options.coverageFilter += ";" }
    $options.coverageFilter += "-:Hazelcast.Net.Tests;-:Hazelcast.Net.Testing;-:ExpectedObjects"

    Write-Output "Tests"
    Write-Output "  Server version : $($options.server)"
    Write-Output "  Enterprise     : $($options.enterprise)"
    Write-Output "  Filter         : $($options.testFilter)"
    Write-Output "  Test Name      : $testName"
    Write-Output "  Results        : $tmpDir/tests/results"

    if ($options.cover) {
        Write-Output ""
        Write-Output "Tests Coverage"
        Write-Output "  Filter         : $($options.coverageFilter)"
        Write-Output "  Reports & logs : $tmpDir/tests/cover"
    }

    # run tests
    $script:testResults = @()

    rm "$tmpDir/tests/results/results-*" >$null 2>&1

    $ownsrc = $false
    try {

        if (!(test-remote-controller)) {
            start-remote-controller
            $ownsrc = $true # we own it and need to stop it
        }
        $v = get-content "$tmpDir/rc/version"
        if ($v -ne $serverVersion) {
            Die "Remote controller runs server version $v not $serverVersion."
        }

        Write-Output ""
        Write-Output "Run tests..."
        foreach ($framework in $testFrameworks) {
            Write-Output ""
            Write-Output "Run tests for $framework..."
            run-tests $framework
        }
    }
    finally {

        if ($ownsrc) {
            stop-remote-controller
        }
    }

    Write-Output ""
    Write-Output "Summary:"

    $v = ""
    foreach ($testResult in $script:testResults) {
        if ($v -eq "" -and (test-path $testResult)) {
            get-content $testResult | foreach-object {
                if ($_ -match '\[\[\[DetectedServerVersion:(?<version>[^\]]*)\]\]\]') {
                    $v = $Matches.version
                }
            }
        }
    }

    Write-Output "  $("server version".PadRight(16)) :  $v"

    foreach ($testResult in $script:testResults) {

        $fwk = [System.IO.Path]::GetFileNameWithoutExtension($testResult).TrimStart("result-")

        if (test-path $testResult) {

            $xml = [xml] (gc $testResult)

            $run = $xml."test-run"
            $total = $run.total
            $passed = $run.passed
            $failed = $run.failed
            $skipped = $run.skipped
            $inconclusive = $run.inconclusive

            Write-Output `
                "  $($fwk.PadRight(16)) :  total $total = $passed passed, $failed failed, $skipped skipped, $inconclusive inconclusive."

            if ($failed -gt 0) {

                $testsSuccess = $false

                foreach ($testCase in $run.SelectNodes("//test-case [@result='Failed']")) {
                    Write-Output "    $($testCase.fullname.TrimStart('Hazelcast.Net.')) failed"
                    if ($options.'verbose-tests') {
                        Write-Output $testCase.failure.message.innerText
                        Write-Output $testCase.failure."stack-trace".innerText
                        Write-Output ""
                    }
                }
            }
        }
        else {

            $testsSuccess = $false
            Write-Output `
                "  $($fwk.PadRight(16)) :  FAILED (no test report)."
        }
    }

    if (!$testsSuccess) {

        Die "Some tests have failed"
    }
}

# runs the remote controller
function hz-run-remote-controller {

    Write-Output "Remote Controller"
    Write-Output "  Server version : $serverVersion"
    Write-Output "  RC Version     : $hzRCVersion"
    Write-Output "  Enterprise     : $($options.enterprise)"
    Write-Output "  Logging to     : $tmpDir/rc"

    try {

        start-remote-controller

        Write-Output ""
        Write-Output "Remote controller is running..."
        Read-Host "Press ENTER to stop"
    }
    finally {

        stop-remote-controller
    }
}

# starts the remote controller
function hz-start-remote-controller {

    Write-Output "Remote Controller"
    Write-Output "  Server version : $serverVersion"
    Write-Output "  RC Version     : $hzRCVersion"
    Write-Output "  Enterprise     : $($options.enterprise)"
    Write-Output "  Logging to     : $tmpDir/rc"

    start-remote-controller

    Write-Output ""
    Write-Output "Remote controller is running..."
}

# stops the remote Controller
function hz-stop-remote-controller {
    kill-remote-controller
}

# gets the Server
function hz-get-server {

    Write-Output "Server"
    Write-Output "  Server version : $serverVersion"
    Write-Output "  Enterprise     : $($options.enterprise)"
    Write-Output "  Configuration  : $($options.serverConfig)"

    # nothing to do
}

# runs the server
function hz-run-server {

    Write-Output "Server"
    Write-Output "  Server version : $serverVersion"
    Write-Output "  Enterprise     : $($options.enterprise)"
    Write-Output "  Configuration  : $($options.serverConfig)"
    Write-Output "  Logging to     : $tmpDir/server"

    try {

        start-server

        Write-Output ""
        Write-Output "Server is running..."
        Read-Host "Press ENTER to stop"
    }
    finally {

        stop-server
    }
}

# serves the documentation
function hz-serve-docs {

    Write-Output "Documentation Server"
    Write-Output "  Path           : $tmpdir/docfx.out"

    if (-not (test-path "$tmpDir/docfx.out")) {

        Die "Missing documentation directory."
    }

    Write-Output "Documentation server is running..."
    Write-Output "Press ENTER to stop"
    &$docfx serve "$tmpDir/docfx.out"
}

# packs a NuGet package
function nuget-pack ( $name ) {

    $packArgs = @(
        "$srcDir/$name/$name.csproj", `
        "--no-build", "--nologo", `
        "-o", "$tmpDir/output", `
        "-c", $options.configuration
    )

    if ($options.reproducible) {

        $packArgs += "/p:ContinuousIntegrationBuild=true"
    }

    if ($hasVersion) {

        $packArgs += "/p:AssemblyVersion=$versionPrefix"
        $packArgs += "/p:FileVersion=$versionPrefix"
        $packArgs += "/p:VersionPrefix=$versionPrefix"
        $packArgs += "/p:VersionSuffix=$versionSuffix"
    }

    &dotnet pack $packArgs
}

# packs NuGet packages
function hz-pack-nuget {

    Write-Output "Nuget Package"
    Write-Output "  Configuration  : $($options.configuration)"
    Write-Output "  Version        : $($options.version)"
    Write-Output "  To             : $tmpDir/output"

    if (-not $testsSuccess) {

        Die "Cannot pack NuGet packages if tests were not successful."
    }

    Write-Output ""
    Write-Output "Pack NuGet packages..."

    # creates the nupkg (which contains dll)
    # creates the snupkg (which contains pdb with source code reference)
    # https://docs.microsoft.com/en-us/dotnet/core/tools/dotnet-pack

    nuget-pack("Hazelcast.Net")
    nuget-pack("Hazelcast.Net.Win32")
    nuget-pack("Hazelcast.Net.DependencyInjection")
    nuget-pack("Hazelcast.Net.Caching")

    Get-ChildItem "$tmpDir/output" | Foreach-Object { Write-Output "  $_" }
}

# verifies that the version in Directory.Build.props is the specified version
function hz-verify-version {

    if ($isNewVersion) {

        Die "Failed version $($options.version) verification, current is $currentVersion"
    }
}

# runs an example
function hz-run-example {

    if ($options.framework -ne $null) { $f = $options.framework } else { $f = "netcoreapp3.1" }
    $ext = ""
    if ($isWindows) { $ext = ".exe" }
    $hx = "$srcDir/Hazelcast.Net.Examples/bin/$($options.configuration)/$f/hx$ext"
    if (-not (test-path $hx)) {
        Die "Could not find the examples executable. Did you build the solution?"
    }
    if ($options.commargs.Count -eq 0) {
        Die "oops"
    }
    &$hx $options.commargs
}

# publish examples
function hz-publish-examples {

        Write-Output ""
        Write-Output "Publish examples..."

        if (test-path "$tmpDir/examples") {
            remove-item "$tmpDir/examples" -Force -Recurse
        }

        mkdir "$tmpDir/examples" >$null 2>&1

        foreach ($framework in $frameworks) {
            Write-Output ""
            Write-Output "Publish examples for $framework..."
            $publishArgs = @(
                "$srcDir/Hazelcast.Net.Examples",
                "-c", "$($options.configuration)",
                "-f", "$framework",
                "-o", "$tmpDir/examples/examples-$framework",
                "--no-restore", "--no-build", "--packages", $nugetPackages
            )
            dotnet publish $publishArgs
            compress-archive -path "$tmpDir/examples/examples-$framework/" -destinationPath "$tmpDir/examples/examples-$framework.zip"
        }
}

# install completion
function hz-completion-initialize {
    $scriptblock = {
        # see https://docs.microsoft.com/en-us/powershell/module/microsoft.powershell.core/register-argumentcompleter
        # we should compare against $wordToComplete not $commandName ?!
        param($commandName,$parameterName,$wordToComplete,$commandAst,$fakeBoundParameters)
        $allCommands = (./hz.ps1 completion-commands).Split(' ')
        $commands0 = @()
        $commands1 = @()
        $allCommands | foreach-object {
          if ($_.StartsWith($commandName)) {
            $commands0 += $_
          }
          elseif ($_.Contains($commandName)) {
            $commands1 += $_
          }
        }
        return $commands0 + $commands1
    }

    register-argumentCompleter -CommandName hz -ScriptBlock $scriptBlock
}

# cleanup code
function hz-cleanup-code {

    Write-Output "Clean C# code - headers and 'using' statements (JetBrains CleanupCode)"

    # make sure we use the latest version of the JetBrains tool
    # note: this may update .config/dotnet-tools.json
    &dotnet tool update --local JetBrains.ReSharper.GlobalTools
    # make sure we have the JetBrains tool
    &dotnet tool restore
    # run the JetBrains tool
    &dotnet jb cleanupcode Hazelcast.Net.sln --profile="Cleanup C# Header and Using"

    Write-Output ""
    Write-Output "Clean C# code - whitespaces, tabs and new-lines"

    $sc = [System.IO.Path]::DirectorySeparatorChar
    if ($sc -eq '\') { $sc = '\\' } # make it a valid pattern
    $files = get-childitem -recurse -file -path "$srcDir/*" -include "*.cs" | ? { `
        $_.FullName -inotmatch "$($sc)obj$($sc)" -and `
        $_.FullName -inotmatch "$($sc)bin$($sc)" `
    }

    $nl = [Environment]::NewLine

    $totalCount = 0
    $fixedCount = 0
    foreach ($file in $files) {

        # -raw ignores newline characters and returns the entire contents of a file in one string with the newlines preserved
        $text = get-content -path $file -raw
        $totalCount += 1

        # regex:
        # see https://docs.microsoft.com/en-us/dotnet/standard/base-types/character-classes-in-regular-expressions
        # - \s matches any whitespace characters and is equivalent to [^\f\n\r\t\v\x85\p{Z}]
        # - \S matches any non-whitespace characters and is equivalent to [\f\n\r\t\v\x85\p{Z}]
        # replacements:
        # - tab -> 4 spaces
        # - (not cr) + lf -> nl
        # - cr + (not lf) -> nl
        # - non-whitespace + whitespaces (but not nl) + nl -> non-whitespace + nl
        # - whitespaces (incl. cr or lf) at end of file -> one single nl
        $fixed = $text `
            -replace "`t", "    " `
            -replace "([^`r])`n", "`${1}$nl" `
            -replace "`r([^`n])", "$nl`${1}" `
            -replace "(\S)[`f`t`v\x85\p{Z}]+$nl", "`${1}$nl" `
            -replace "\s+$", "$nl"

            # -replace "[^\S`r`n]+([`r`n])", "`${1}" `

        if ($fixed -ne $text) {
            write-output $file.FullName.SubString($srcDir.Length-3)
            set-content -path $file -value $fixed -encoding utf8BOM -noNewLine
            $fixedCount += 1
        }
    }

    Write-Output "Cleaned $fixedCount out of $totalCount files."
}

function hz-help {
    say-hello
    Write-Usage $params $actions
}

function hz-completion-commands {
    $out = ($actions | foreach-object { $_.name } | where-object { -not $_.internal } )
    [string]::Join(" ", $out)
}

function hz-getfwks-json {
    #$platform = $options.commargs[0]
    #if ($platform -eq "linux") { $fwks = $linuxFrameworks }
    #elseif ($platform -eq "windows") { $fwks = $windowsFrameworks }
    #else { Die "err: Invalid platform '$platform'" }

    ConvertTo-Json -InputObject $frameworks -Compress
}

# ########
# ########
# ########

# globals
if ($isWindows) { $java = "javaw" } else { $java = "java" }
$javaFix = @()
$testsSuccess = $true
$ensuredDotnet = $false

# define needs - ordered!
$needs = new-object Collections.Specialized.OrderedDictionary
function register-needs { $args | foreach-object { $script:needs[$_] = $false } }
register-needs git
register-needs dotnet-complete dotnet-minimal # order is important, if we need both ensure we have complete
register-needs java server-version server-files # ensure server files *after* server version!
register-needs enterprise-key nuget-api-key
register-needs build-proj can-sign docfx
register-needs certs

# gather needs from actions
$actions | foreach-object {

    $action = $_
    if (-not $action.run) { return }

    if ($action.need -ne $null) {
        $action.need | foreach-object {
            $needs[$_] = $true
        }
    }
}

# ensure needs are satisfied (in order)
if (-not $quiet) { Write-Output "" }
$needs.Keys | foreach-object {

    $f = $_
    if (-not $needs[$f]) { return }

    get-command "ensure-$f" >$null 2>&1
    if (-not $?) {
        Die "Panic: function 'ensure-$f' not found"
    }

    &"ensure-$f"
}

if (-not $quiet) { 
    Write-Output ""
    $s = ""
    if ($isNewVersion) { $s += " (new, was $currentVersion)" }
    Write-Output "Client version $($options.version)$s"
    Write-Output ""
    Write-Output "Target frameworks"
    Write-Output "  $([string]::Join(", ", $frameworks))"
}

# this goes first
$clean = get-action $actions clean
if ($clean.run) {
    hz-clean
    $clean.run = $false
}

# then always prepare directories
if (-not (test-path $tmpDir)) { mkdir $tmpDir >$null }
if (-not (test-path $outDir)) { mkdir $outDir >$null }

# do actions
$actions | foreach-object {

    $action = $_
    if (-not $action.run) { return }

    $f = "hz-$($action.name)"
    get-command $f >$null 2>&1

    if (-not $?) { Die "Panic: function '$f' not found" }

    if (-not $quiet) { Write-Output "" }
    &$f
}

if (-not $quiet) { 
    Write-Output ""
    Write-Output "Done."
}    

# eof<|MERGE_RESOLUTION|>--- conflicted
+++ resolved
@@ -141,9 +141,6 @@
     },
     @{ name = "verbose-tests";   type = [switch];  default = $false;
        desc = "verbose tests results with errors"
-    },
-    @{ name = "verbose-builds";   type = [switch];  default = $false;
-       desc = "verbose build results with all warnings"
     },
     @{ name = "yolo";            type = [switch]; default = $false;
        desc = "confirms excution of sensitive actions"
@@ -1003,10 +1000,7 @@
 
     require-dotnet-version $result $sdks "6.0" $frameworks "net6.0" "6.0.x" $true $allowPrerelease
     require-dotnet-version $result $sdks "7.0" $frameworks "net7.0" "7.0.x" $true $allowPrerelease
-<<<<<<< HEAD
-=======
     require-dotnet-version $result $sdks "8.0" $frameworks "net8.0" "8.0.x" $true $allowPrerelease
->>>>>>> 4d928af1
 
     # report
     Write-Output $result.sdkInfos
@@ -1523,10 +1517,6 @@
         "-c", $options.configuration,
         "--packages", $nugetPackages
     )
-
-    if(!$options."verbose-builds"){
-        $buildArgs += "-p:CheckEolTargetFramework=false"
-    }
 
     if ($options.reproducible) {
         $buildArgs += "-p:ContinuousIntegrationBuild=true"
@@ -1627,6 +1617,7 @@
     if (-not (test-path $pluginDll)) {
         Die "Could not find Hazelcast.Net.DocAsCode.dll, make sure to build the solution first.`nIn: $srcDir/Hazelcast.Net.DocAsCode/bin/$($options.configuration)/$target"
     }
+    # FIXME! what is this?
     #cp $pluginDll "$docDir/templates/hz/Plugins/"
 
     # copy our plugin dll dependencies
