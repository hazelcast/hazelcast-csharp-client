--- conflicted
+++ resolved
@@ -1589,7 +1589,6 @@
   
   $remove = $deps.libraries.PSObject.Properties | where { $_.Name.StartsWith('Hazelcast') }
   $remove | foreach-object { $deps.libraries.PSObject.Properties.remove($_.Name) }
-<<<<<<< HEAD
 
   $value = @"
 {
@@ -1625,43 +1624,6 @@
   return $deps
 }
 
-=======
-
-  $value = @"
-{
-    "type": "project",
-    "serviceable": false,
-    "sha512": ""
-}
-"@ | convertFrom-json
-  $deps.libraries | add-member -memberType NoteProperty -name $name -Value $value
- 
-  $remove = $deps.targets.$target.PSObject.Properties | where { $_.Name.StartsWith('Hazelcast') }
-  $remove | foreach-object { $deps.targets.$target.PSObject.Properties.remove($_.Name) }
-
-  $value = @"
-{
-    "dependencies": {
-      "Microsoft.DocAsCode.Build.Common": "2.64.0",
-      "Microsoft.DocAsCode.Build.ConceptualDocuments": "2.64.0",
-      "Microsoft.DocAsCode.Build.ManagedReference": "2.64.0",
-      "Microsoft.DocAsCode.Common": "2.64.0",
-      "Microsoft.DocAsCode.DataContracts.Common": "2.64.0",
-      "Microsoft.DocAsCode.Plugins": "2.64.0",
-      "Microsoft.DocAsCode.YamlSerialization": "2.64.0",
-      "System.Composition": "7.0.0"
-    },
-    "runtime": {
-      "Hazelcast.DocAsCode.Build.dll": {}
-    }
-}
-"@ | convertFrom-json
-  $deps.targets.$target | add-member -memberType NoteProperty -name $name -Value $value  
-  
-  return $deps
-}
-
->>>>>>> 37a1604d
 # builds the documentation
 function hz-build-docs {
   
@@ -1705,11 +1667,7 @@
     $v = &dotnet docfx --version # docfx 2.64.0+6a1e6d7eda3339dd5c7cd7a387f5637132122c2d
     $v = $v.Substring($v.IndexOf(" ")+1)
     $v = $v.Substring(0, $v.IndexOf("+"))
-<<<<<<< HEAD
-    rm ~/.nuget/packages/docfx/$v/tools/$target/any/Hazelcast*
-=======
     remove-item ~/.nuget/packages/docfx/$v/tools/$target/any/Hazelcast*
->>>>>>> 37a1604d
     cp $pluginDll ~/.nuget/packages/docfx/$v/tools/$target/any
     
     # and patch the deps file, this really is not pretty - hardcoding the target path
