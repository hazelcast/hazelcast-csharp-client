--- conflicted
+++ resolved
@@ -5,158 +5,4 @@
 
 Configuration can be provided through various [sources](configuration/sources.md) which include configuration files, environment variables or command-line arguments.
 
-<<<<<<< HEAD
-This page does not document the options themselves. Options that can be configured are fully documented on the [Options](options.md) page.
-
-### Simple Environment
-
-In a simple, non-hosted environment without dependency injection, options need to be *built* using the
-@Hazelcast.HazelcastOptionsBuilder:
-
-```csharp
-public class Program
-{
-    public static void Main(string[] args)
-    {
-        var options = new HazelcastOptionsBuilder.With(args).Build();
-    }
-}
-```
-
-This will determine the application environment (`<env>`) from the `DOTNET_ENVIRONMENT` and `ASPNETCORE_ENVIRONMENT` variables (or, if not specified, default to `Production`), and then gather configuration keys from the following ordered sources:
-
-* `appsettings.json` file
-* `appsettings.<env>.json` file
-* Environment variables (using double-underscore separator, e.g. `hazelcast__clientName`)
-* Command line arguments (using colon separator, e.g. `hazelcast:clientName`)
-* `hazelcast.json` file
-* `hazelcast.<env>.json` file
-* Hazelcast-specific environment variables (using dot separator, e.g. `hazelcast.clientName`)
-* Hazelcast-specific command line arguments (using dot separator, e.g. `hazelcast.clientName`)
-* Optional in-memory key/values
-
-The Hazelcast-specific sources for environment variables and command line arguments only exist to support the non-standard dot separator, and complement the original sources.
-
-The @Hazelcast.HazelcastOptions.Build method supports overriding the name and location of the `hazelcast.json` and
-`hazelcast.<env>.json` files, overriding the `<env>` environment name, and providing optional in-memory key/values. This can also be achived, in a more fluent way, with the @HazelcastOptionsBuilder.
-
-Every Hazelcast option can therefore be specified via the traditional .NET Core methods. For instance, specifying one
-cluster server address can be done via the following Json fragment in any of the Json files:
-
-```json
-{
-    "hazelcast": {
-        "networking": {
-            "addresses": [ "server:port" ]
-        }
-    }
-}
-```
-
-It can alternatively be specified by setting an environment variable (note that the dotted format may not be supported on every platform):
-
-```sh
-hazelcast__networking__addresses__0=server:port   ## supported on all platforms
-hazelcast:networking:addresses:0=server:port      ## not supported on all platforms
-hazelcast.networking.addresses.0=server:port
-```
-
-It can alternatively be specified with command line arguments:
-
-```sh
-$ myApp hazelcast:networking:addresses:0=server:port
-$ myApp hazelcast.networking.addresses.0=server:port
-```
-
-All the .NET Core supported formats are supported (i.e. `/arg value`, `/arg=value`, `--arg value`, etc.). See
-the [documentation](https://docs.microsoft.com/en-us/aspnet/core/fundamentals/configuration/#command-line) for details.
-
-Finally, the method supports direct, in-memory key/values, where values can use either the dot or colon separator:
-
-```csharp
-var options = HazelcastOptions.Build(args, new[]
-{
-    new KeyValuePair<string, string>("hazelcast.networking.addresses.0", "server:port"),
-});
-```
-
-This is where the fluent @HazelcastOptionsBuilder may be more convenient:
-
-```csharp
-var options = new HazelcastOptionsBuilder.With("hazelcast.networking.addresses.0", "server:port").Build();
-```
-
-### Container Environment
-
-In a container environment, one can rely on dependency injection to manage configuration. An @Microsoft.Extensions.Configuration.IConfiguration must be created, in order to add Hazelcast to the services:
-
-```csharp
-var configuration = new ConfigurationBuilder()
-    // add default configuration (appsettings.json, etc)
-    .AddDefaults(args)
-    // add Hazelcast-specific configuration
-    .AddHazelcast(args)
-    .Build();
-
-// create the service collection
-var services = new ServiceCollection();
-
-// add Hazelcast-specific services
-services.AddHazelcast(configuration); 
-```
-
-Configuration keys will be gathered from the same sources and in the same order as before, and options will be registered in the service container, and available via dependency injection:
-
-```csharp
-public class MyService
-{
-    private readonly HazelcastOptions _options;
-
-    public MyService(IOptions<HazelcastOptions> ioptions)
-    {
-        _options = ioptions.Value;
-    }
-
-    public async Task DoSomethingAsync()
-    {
-        await using var client = HazelcastClientFactory.StartNewClientAsync(options);
-        // ...
-    }
-}
-```
-
-Also, the traditional Microsoft Dependency Injection patterns are supported:
-
-```csharp
-services.Configure<HazelcastOptions>(options => 
-{
-    options.Networking.Addresses.Add("server:port");
-});
-```
-
-Note: The required extension methods are not part of the Hazelcast.Net NuGet packages, but are provided as part of the Hazelcast.Net.DependencyInjection project which is only provided in [source form](https://github.com/hazelcast/hazelcast-csharp-client/tree/master/src/Hazelcast.Net.DependencyInjection).
-
-### Hosted Environment
-
-In a .NET Core hosted environment (see [.NET Generic Host](https://docs.microsoft.com/en-us/aspnet/core/fundamentals/host/generic-host)), the host supplies the @Microsoft.Extensions.Configuration.IConfiguration instance, and manages dependency injection. All that is needed is to tell the host how to handle the Hazelcast-specific configuration (e.g. `hazelcast.json`), and to add Hazelcast to services.
-
-For example:
-
-```csharp
-Host.CreateDefaultBuilder(args)
-    .ConfigureAppConfiguration((hostingContext, builder) =>
-    {
-        builder.AddHazelcast(args);
-    })
-    .ConfigureServices((hostingContext, services) =>
-    {
-        services.AddHazelcast(hostingContext.Configuration);
-    });
-```
-
-Just as with the previous container environment, configuration keys will be gathered from the same sources and in the same order as before, and options will be registered in the service container, and available via dependency injection
-
-Note: The required extension methods are not part of the Hazelcast.Net NuGet packages, but are provided as part of the Hazelcast.Net.DependencyInjection project which is only provided in [source form](https://github.com/hazelcast/hazelcast-csharp-client/tree/master/src/Hazelcast.Net.DependencyInjection).
-=======
-Options that can be configured are fully documented on the [options](configuration/options.md) page.
->>>>>>> 9a40e0fc
+Options that can be configured are fully documented on the [options](configuration/options.md) page.